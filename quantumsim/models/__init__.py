--- conflicted
+++ resolved
@@ -1,14 +1,8 @@
-<<<<<<< HEAD
 from .model import Model, WaitingGate
-
-__all__ = ['Model', 'WaitingGate']
-=======
-from .model import Model, WaitPlaceholder
 from .library import IdealModel
 
 gates = IdealModel()
 # I think this is questionable. I think the gate wrapper
 # should be reformated to be indepedent and gates should be a module
 
-__all__ = ["Model", "WaitPlaceholder", "gates"]
->>>>>>> 5c6594de
+__all__ = ["Model", "WaitingGate", "gates"]