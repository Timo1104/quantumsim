--- conflicted
+++ resolved
@@ -101,6 +101,7 @@
         self._validate_bases(bases_in=bases_in)
         if bases_out is not None:
             self._validate_bases(bases_out=bases_out)
+
 
     @staticmethod
     def from_ptm(ptm, bases_in, bases_out=None):
@@ -220,15 +221,11 @@
         if not np.allclose(ptm.imag, 0):
             raise ValueError('Resulting PTM is not real-valued, check the '
                              'sanity of `hamiltonian` and `lindblad_ops`.')
-<<<<<<< HEAD
-        return PTMOperation(ptm.real, (basis,), (basis,))
-=======
-        out = _PTMOperation(ptm.real, bases_in, bases_in)
+        out = PTMOperation(ptm.real, bases_in, bases_in)
         if bases_out is not None:
             return out.set_bases(bases_out=bases_out)
         else:
             return out
->>>>>>> 8a5280c4
 
     @staticmethod
     def from_sequence(*operations):
