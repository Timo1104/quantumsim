import numpy as np
import collections

import scipy.linalg


"The transformation matrix between the two bases. Its essentially a Hadamard, so its its own inverse."
basis_transformation_matrix = np.array([[np.sqrt(0.5), 0, 0, np.sqrt(0.5)],
                                        [0, 1, 0, 0],
                                        [0, 0, 1, 0],
                                        [np.sqrt(0.5), 0, 0, -np.sqrt(0.5)]])

single_tensor = np.array([[[1, 0], [0, 0]],
                          np.sqrt(0.5) * np.array([[0, 1], [1, 0]]),
                          np.sqrt(0.5) * np.array([[0, -1j], [1j, 0]]),
                          [[0, 0], [0, 1]]])

double_tensor = np.kron(single_tensor, single_tensor)

_ptm_basis_vectors_cache = {}


def general_ptm_basis_vector(n):
    """
    The vector of 'Pauli matrices' in dimension n.
    First the n diagonal matrices, then
    the off-diagonals in x-like, y-like pairs
    """

    if n in _ptm_basis_vectors_cache:
        return _ptm_basis_vectors_cache[n]
    else:

        basis_vector = []

        for i in range(n):
            v = np.zeros((n, n), np.complex)
            v[i, i] = 1
            basis_vector.append(v)

        for i in range(n):
            for j in range(i):
                # x-like
                v = np.zeros((n, n), np.complex)
                v[i, j] = np.sqrt(0.5)
                v[j, i] = np.sqrt(0.5)
                basis_vector.append(v)

                # y-like
                v = np.zeros((n, n), np.complex)
                v[i, j] = 1j * np.sqrt(0.5)
                v[j, i] = -1j * np.sqrt(0.5)
                basis_vector.append(v)

        basis_vector = np.array(basis_vector)

        _ptm_basis_vectors_cache[n] = basis_vector

    return basis_vector


def to_0xy1_basis(ptm, general_basis=False):
    """Transform a Pauli transfer in the "usual" basis (0xyz) [1],
    to the 0xy1 basis which is required by sparsesdm.apply_ptm.

    If general_basis is True, transform to the 01xy basis, which is the
    two-qubit version of the general basis defined by ptm.general_ptm_basis_vector().

    ptm: The input transfer matrix in 0xyz basis. Can be 4x4, 4x3 or 3x3 matrix of real numbers.

         If 4x4, the first row must be (1,0,0,0). If 4x3, this row is considered to be omitted.
         If 3x3, the transformation is assumed to be unitary, thus it is assumed that
         the first column is also (1,0,0,0) and was omitted.

    [1] Daniel Greenbaum, Introduction to Quantum Gate Set Tomography, http://arxiv.org/abs/1509.02921v1
    """

    ptm = np.array(ptm)

    if ptm.shape == (3, 3):
        ptm = np.hstack(([[0], [0], [0]], ptm))

    if ptm.shape == (3, 4):
        ptm = np.vstack(([1, 0, 0, 0], ptm))

    assert ptm.shape == (4, 4)
    assert np.allclose(ptm[0, :], [1, 0, 0, 0])

    # result = np.dot(
    # basis_transformation_matrix, np.dot(
    # ptm, basis_transformation_matrix))

    if general_basis:
        result = ExplicitBasisPTM(
            ptm, PauliBasis_ixyz()).get_matrix(
            GeneralBasis(2))
    else:
        result = ExplicitBasisPTM(
            ptm, PauliBasis_ixyz()).get_matrix(
            PauliBasis_0xy1())

    return result


def to_0xyz_basis(ptm):
    """Transform a Pauli transfer in the 0xy1 basis [1],
    to the the usual 0xyz. The inverse of to_0xy1_basis.

    ptm: The input transfer matrix in 0xy1 basis. Must be 4x4.

    [1] Daniel Greenbaum, Introduction to Quantum Gate Set Tomography, http://arxiv.org/abs/1509.02921v1
    """

    ptm = np.array(ptm)
    if ptm.shape == (4, 4):
        trans_mat = basis_transformation_matrix
        return np.dot(trans_mat, np.dot(ptm, trans_mat))
    elif ptm.shape == (16, 16):
        trans_mat = np.kron(
            basis_transformation_matrix,
            basis_transformation_matrix)
        return np.dot(trans_mat, np.dot(ptm, trans_mat))
    else:
        raise ValueError(
            "Dimensions wrong, must be one- or two Pauli transfer matrix ")


def hadamard_ptm(general_basis=False):
    """Return a 4x4 Pauli transfer matrix in 0xy1 basis,
    representing perfect unitary Hadamard (Rotation around the (x+z)/sqrt(2) axis by π).
    """
    u = np.array([[1, 1], [1, -1]]) * np.sqrt(0.5)
    if general_basis:
        pb = GeneralBasis(2)
    else:
        pb = PauliBasis_0xy1()
    return ConjunctionPTM(u).get_matrix(pb)


def amp_ph_damping_ptm(gamma, lamda, general_basis=False):
    """Return a 4x4 Pauli transfer matrix in 0xy1 basis,
    representing amplitude and phase damping with parameters gamma and lambda.
    (See Nielsen & Chuang for definition.)
    """

    if general_basis:
        pb = GeneralBasis(2)
    else:
        pb = PauliBasis_0xy1()

    return AmplitudePhaseDampingPTM(gamma, lamda).get_matrix(pb)


def gen_amp_damping_ptm(gamma_down, gamma_up):
    """Return a 4x4 Pauli transfer matrix  representing amplitude damping including an excitation rate gamma_up.
    """

    gamma = gamma_up + gamma_down
    p = gamma_down / (gamma_down + gamma_up)

    ptm = np.array([
        [1, 0, 0, 0],
        [0, np.sqrt((1 - gamma)), 0, 0],
        [0, 0, np.sqrt((1 - gamma)), 0],
        [(2 * p - 1) * gamma, 0, 0, 1 - gamma]]
    )

    return to_0xy1_basis(ptm)


def dephasing_ptm(px, py, pz):
    """Return a 4x4 Pauli transfer matrix in 0xy1 basis,
    representing dephasing (shrinking of the Bloch sphere along the principal axes),
    with different rates across the different axes.
    p_i/2 is the flip probability, so p_i = 0 corresponds to no shrinking, while p_i = 1 is total dephasing.
    """

    ptm = np.diag([1 - px, 1 - py, 1 - pz])
    return to_0xy1_basis(ptm)


def bitflip_ptm(p):
    ptm = np.diag([1 - p, 1, 1])
    return to_0xy1_basis(ptm)


def rotate_x_ptm(angle, general_basis=False):
    """Return a 4x4 Pauli transfer matrix in 0xy1 basis,
    representing perfect unitary rotation around the x-axis by angle.
    """
    if general_basis:
        pb = GeneralBasis(2)
    else:
        pb = PauliBasis_0xy1()
    return RotateXPTM(angle).get_matrix(pb)


def rotate_y_ptm(angle, general_basis=False):
    """Return a 4x4 Pauli transfer matrix in 0xy1 basis,
    representing perfect unitary rotation around the y-axis by angle.
    """
    ptm = np.array([[np.cos(angle), 0, np.sin(angle)],
                    [0, 1, 0],
                    [-np.sin(angle), 0, np.cos(angle)]])

    return to_0xy1_basis(ptm, general_basis)


def rotate_z_ptm(angle, general_basis=False):
    """Return a 4x4 Pauli transfer matrix in 0xy1 basis,
    representing perfect unitary rotation around the z-axis by angle.
    """
    ptm = np.array([[np.cos(angle), -np.sin(angle), 0],
                    [np.sin(angle), np.cos(angle), 0],
                    [0, 0, 1]])
    return to_0xy1_basis(ptm, general_basis)


def single_kraus_to_ptm_general(kraus):
    d = kraus.shape[0]
    assert kraus.shape == (d, d)

    st = general_ptm_basis_vector(d)

    return np.einsum("xab, bc, ycd, ad -> xy", st,
                     kraus, st, kraus.conj()).real


def single_kraus_to_ptm(kraus, general_basis=False):
    """Given a Kraus operator in z-basis, obtain the corresponding single-qubit ptm in 0xy1 basis"""
    if general_basis:
        st = general_ptm_basis_vector(2)
    else:
        st = single_tensor
    return np.einsum("xab, bc, ycd, ad -> xy", st,
                     kraus, st, kraus.conj()).real


def double_kraus_to_ptm(kraus, general_basis=False):
    if general_basis:
        st = general_ptm_basis_vector(2)
    else:
        st = single_tensor

    dt = np.kron(st, st)

    return np.einsum("xab, bc, ycd, ad -> xy", dt,
                     kraus, dt, kraus.conj()).real


def _to_unit_vector(v):
    if np.allclose(np.sum(v), 1):
        rounded = np.round(v, 8)
        nz, = np.nonzero(rounded)
        if len(nz) == 1:
            return nz[0]
    return None


class SingleTone(object):
    __instance = None

    def __new__(cls, val):
        if SingleTone.__instance is None:
            SingleTone.__instance = object.__new__(cls)
        SingleTone.__instance.val = val
        return SingleTone.__instance


class PauliBasis:
    def __init__(self, basisvectors=None, basisvector_names=None):
        """
        Defines a Pauli basis [1]. The number of element vectors is given by `dim_pauli`,
        while the dimension of the hilbert space is given by dim_hilbert.

        For instance, for a qubit (Hilbert space dimension d=2), one could employ a Pauli basis
        with dimension d**2 = 4, or, if one wants do describe a classical state (mixture of |0> and |1>),
        use a smaller basis with only d_pauli = 2.

        [1] A "Pauli basis" is an orthonormal basis (w.r.t <A, B> = Tr(A.B^\dag)) for a space of Hermitian matrices.
        """

        "a tensor B of shape (dim_pauli, dim_hilbert, dim_hilbert)"
        "read as a vector of matrices"
        "must satisfy Tr(B[i] @ B[j]) = delta(i, j)"
        if basisvectors is not None:
            self.basisvectors = basisvectors

        if basisvector_names is not None:
            self.basisvector_names = basisvector_names
        shape = self.basisvectors.shape

        assert shape[1] == shape[2]

        self.dim_hilbert = shape[1]
        self.dim_pauli = shape[0]

        self.superbasis = None

        self.computational_basis_vectors = np.einsum(
            "xii -> ix", self.basisvectors)

        # make instructions on how to
        # extract the diagonal

        cbi = {i: _to_unit_vector(cb)
               for i, cb in enumerate(self.computational_basis_vectors)}

        self.comp_basis_indices = cbi

    def get_subbasis(self, idxes):
        """
        return a subbasis of this basis
        """
        subbasis = PauliBasis(self.basisvectors[idxes])
        if self.basisvector_names:
            subbasis.basisvector_names = [
                self.basisvector_names[i] for i in idxes
            ]

        subbasis.superbasis = self
        return subbasis

    def get_classical_subbasis(self):
        idxes = [idx
                 for st, idx in self.comp_basis_indices.items()
                 if idx is not None]
        return self.get_subbasis(idxes)

    def hilbert_to_pauli_vector(self, rho):
        return np.einsum("xab, ba -> x", self.basisvectors, rho)

    def check_orthonormality(self):
        i = np.einsum("xab, yba -> xy", self.basisvectors, self.basisvectors)
        assert np.allclose(i, np.eye(self.dim_pauli))

    def __repr__(self):
        s = "<PauliBasis d_hilbert={}, d_pauli={}, {}>"

        if self.basisvector_names:
            bvn_string = " ".join(self.basisvector_names)
        else:
            bvn_string = "unnamed basis"

        return s.format(self.dim_hilbert, self.dim_pauli, bvn_string)


class GeneralBasis(PauliBasis):
    def __init__(self, dim):
        self.basisvectors = general_ptm_basis_vector(dim)

        self.basisvector_names = []

        for i in range(dim):
            self.basisvector_names.append(str(i))

        for j in range(dim):
            for i in range(i):
                self.basisvector_names.append("X{}{}".format(i, j))
                self.basisvector_names.append("Y{}{}".format(i, j))

        super().__init__()


class PauliBasis_0xy1(PauliBasis):
    "the pauli basis used by older versions of quantumsim"
    basisvectors = np.array([[[1, 0], [0, 0]],
                             np.sqrt(0.5) * np.array([[0, 1], [1, 0]]),
                             np.sqrt(0.5) * np.array([[0, -1j], [1j, 0]]),
                             [[0, 0], [0, 1]]])
    basisvector_names = ["0", "X", "Y", "1"]


class PauliBasis_ixyz(PauliBasis):
    "standard Pauli basis for a qubit"
    basisvectors = np.sqrt(0.5) * np.array([[[1, 0], [0, 1]],
                                            [[0, 1], [1, 0]],
                                            [[0, -1j], [1j, 0]],
                                            [[1, 0], [0, -1]]])

    basisvector_names = ["I", "X", "Y", "Z"]


class PTM:
    def __init__(self):
        """
        A Pauli transfer matrix. ABC
        """

        "the hilbert space dimension on which the PTM operates"
        self.dim_hilbert = ()
        raise NotImplementedError

    def get_matrix(self, in_basis, out_basis=None):
        """
        Return the matrix representation of this PTM in the basis given.

        If out_basis is None, in_basis = out_basis is assumed.

        If out_basis spans only a subspace, projection on that subspace is implicit.
        """
        raise NotImplementedError

    def __add__(self, other):
        assert isinstance(other, PTM), "cannot add PTM to non-ptm"
        if isinstance(other, LinearCombPTM):
            return LinearCombPTM(self.elements + other.elements)
        else:
            return LinearCombPTM({self: 1, other: 1})

    def __mul__(self, scalar):
        return LinearCombPTM({self: scalar})

    # vector space boiler plate...

    def __radd__(self, other):
        return self.__add__(other)

    def __rmul__(self, other):
        return self.__mul__(other)

    def __neg__(self):
        return self.__mul__(-1)

    def __sub__(self, other):
        if isinstance(other, LinearCombPTM):
            return LinearCombPTM(self.elements - other.elements)
        else:
            return LinearCombPTM(self.elements - collections.Counter([other]))

    def __rsub__(self, other):
        return other.__sub__(self)

    def __matmul__(self, other):
        return ProductPTM([self, other])


class ExplicitBasisPTM(PTM):
    def __init__(self, ptm, basis):
        self.ptm = ptm
        self.basis = basis

        assert self.ptm.shape == (self.basis.dim_pauli, self.basis.dim_pauli)

    def get_matrix(self, basis_in, basis_out=None):
        if basis_out is None:
            basis_out = basis_in

        result = np.einsum("xab, yba, yz, zcd, wdc -> xw",
                           basis_out.basisvectors,
                           self.basis.basisvectors,
                           self.ptm,
                           self.basis.basisvectors,
                           basis_in.basisvectors).real

        return result


class LinearCombPTM(PTM):
    def __init__(self, elements):
        """
        A linear combination of other PTMs.
        Should usually not be instantiated by hand, but created as a result of adding or scaling PTMs.
        """

        # check dimensions
        dimensions_set = set(p.dim_hilbert for p in elements.keys())
        if len(dimensions_set) > 1:
            raise ValueError(
                "cannot create linear combination: incompatible dimensions: {}".format(dimensions_set))

        self.dim_hilbert = dimensions_set.pop()

        # float defaultdict of shape {ptm: coefficient, ...}
        self.elements = collections.Counter(elements)

    def get_matrix(self, in_basis, out_basis=None):
        return sum(c * p.get_matrix(in_basis, out_basis)
                   for p, c in self.elements.items())

    def __mul__(self, scalar):
        return LinearCombPTM({p: scalar * c for p, c in self.elements.items()})

    def __add__(self, other):
        assert isinstance(other, PTM), "cannot add PTM to non-ptm"
        if isinstance(other, LinearCombPTM):
            return LinearCombPTM(self.elements + other.elements)
        else:
            return LinearCombPTM(self.elements + collections.Counter([other]))


class ProductPTM(PTM):
    def __init__(self, elements):
        """
        A product of other PTMs.
        Should usually not be instantiated by hand, but created as a result of multiplying PTMs.

        elements: list of factors. Will be multiplied in order elements[n-1] @ ... @ elements[0].
        """

        # check dimensions
        dimensions_set = set(p.dim_hilbert for p in elements)
        if len(dimensions_set) > 1:
            raise ValueError(
                "cannot create product: incompatible dimensions: {}".format(dimensions_set))

        elif len(dimensions_set) == 1:
            self.dim_hilbert = dimensions_set.pop()
        else:
            self.dim_hilbert = None

        self.elements = elements

    def get_matrix(self, basis_in, basis_out=None):
        # FIXME: product is always formed in the complete basis, which might be
        # not efficient
        if basis_out is None:
            basis_out = basis_in

        assert basis_in.dim_hilbert == basis_out.dim_hilbert

        if self.dim_hilbert:
            assert basis_in.dim_hilbert == self.dim_hilbert

        complete_basis = GeneralBasis(basis_in.dim_hilbert)
        result = np.eye(complete_basis.dim_pauli)
        for pi in self.elements:
            pi_mat = pi.get_matrix(complete_basis)
            result = result @ pi_mat

        trans_mat_in = np.einsum(
            "xab, yba",
            complete_basis.basisvectors,
            basis_in.basisvectors)
        trans_mat_out = np.einsum(
            "xab, yba",
            basis_out.basisvectors,
            complete_basis.basisvectors)

        return (trans_mat_out @ result @ trans_mat_in).real

    def __matmul__(self, other):
        if isinstance(other, ProductPTM):
            return ProductPTM(self.elements + other.elements)
        else:
            return ProductPTM(self.elements + [other])

    def __rmatmul__(self, other):
        return other.__matmul__(self)


class ConjunctionPTM(PTM):
    def __init__(self, op):
        """
        The PTM describing conjunction with unitary operator `op`, i.e.

        rho' = P(rho) = op . rho . op^dagger

        `op` is a matrix given in computational basis.

        Typical usage: op describes the unitary time evolution of a system described by rho.
        """
        self.op = np.array(op)
        self.dim_hilbert = self.op.shape[0]

    def get_matrix(self, basis_in, basis_out=None):
        if basis_out is None:
            basis_out = basis_in

        assert self.op.shape == (basis_out.dim_hilbert, basis_in.dim_hilbert)

        st_out = basis_out.basisvectors
        st_in = basis_in.basisvectors

        result = np.einsum("xab, bc, ycd, ad -> xy",
                           st_out, self.op, st_in, self.op.conj())

        assert np.allclose(result.imag, 0)

        return result.real

    def embed_hilbert(self, new_dim_hilbert, mp=None):

        if mp is None:
            mp = range(min(self.dim_hilbert, new_dim_hilbert))

        proj = np.zeros((self.dim_hilbert, new_dim_hilbert))
        for i, j in enumerate(mp):
            proj[i,j] = 1

        new_op = np.eye(new_dim_hilbert) - proj.T@proj + proj.T @ self.op @ proj

        return ConjunctionPTM(new_op)

class IntegratedPLM(PTM):
    def __init__(self, plm):
        """
        The PTM that arises for applying the Pauli Liouvillian `plm`
        for one unit of time.
        """
        self.plm = plm
        self.dim_hilbert = plm.dim_hilbert

    def get_matrix(self, basis_in, basis_out=None):
        if basis_out is None:
            basis_out = basis_in

        assert self.op.shape == (basis_out.dim_hilbert, basis_in.dim_hilbert)

        # we need to get a square representation!
        plm_matrix = self.plm.get_matrix(basis_in, basis_in)

        ptm_matrix = scipy.linalg.matfuncs.expm(plm_matrix)

        # then basis-transform to out basis
        return PTM(ptm_matrix).get_matrix()


class AdjunctionPLM(PTM):
    def __init__(self, op):
        """
        The PLM (Pauli Liouvillian Matrix) describing adjunction with operator `op`, i.e.

        rho' = P(rho) =  1j*(op.rho - rho.op)

        Typical usage: op is a Hamiltonian, the PTM describes the infinitesimal evolution of rho.

        """
        self.op = op
        self.dim_hilbert = op.shape[0]

    def get_matrix(self, basis_in, basis_out=None):
        if basis_out is None:
            basis_out = basis_in

        assert self.op.shape == (basis_out.dim_hilbert, basis_in.dim_hilbert)

        st_out = basis_out.basisvectors
        st_in = basis_in.basisvectors

        result = 1j * np.einsum("xab, bc, ycd -> xy",
                                st_out, self.op, st_in)

        # taking the real part implements the two parts of the commutator
        return result.real


class LindbladPLM(PTM):
    def __init__(self, op):
        """
        The PLM describing the Lindblad superoperator of `op`, i.e.

        rho' = P(rho) = op.rho.op^dagger - 1/2 {op^dagger.op, rho}

        Typical usage: op is a decay operator.
        """
        self.op = op
        self.dim_hilbert = op.shape[0]

    def get_matrix(self, basis_in, basis_out=None):
        if basis_out is None:
            basis_out = basis_in

        assert self.op.shape == (basis_out.dim_hilbert, basis_in.dim_hilbert)

        st_out = basis_out.basisvectors
        st_in = basis_in.basisvectors

        result = np.einsum("xab, bc, ycd, ad -> xy",
                           st_out, self.op, st_in, self.op.conj())

        result -= 0.5 * np.einsum("xab, cb, cd, yda -> xy",
                                  st_out, self.op.conj(), self.op, st_in)

        result -= 0.5 * np.einsum("xab, ybc, dc, da -> xy",
                                  st_out, st_in, self.op.conj(), self.op)

        return result.real


class RotateXPTM(ConjunctionPTM):
    def __init__(self, angle):
        s, c = np.sin(angle / 2), np.cos(angle / 2)
        super().__init__([[c, -1j * s], [-1j * s, c]])


class RotateYPTM(ConjunctionPTM):
    def __init__(self, angle):
        s, c = np.sin(angle / 2), np.cos(angle / 2)
        super().__init__([[c, s], [-s, c]])


class RotateZPTM(ConjunctionPTM):
    def __init__(self, angle):
        z = np.exp(-.5j * angle)
        super().__init__([[z, 0], [0, z.conj()]])


class AmplitudePhaseDampingPTM(ProductPTM):
    def __init__(self, gamma, lamda):
        e0 = [[1, 0], [0, np.sqrt(1 - gamma)]]
        e1 = [[0, np.sqrt(gamma)], [0, 0]]
        amp_damp = ConjunctionPTM(e0) + ConjunctionPTM(e1)

        e0 = [[1, 0], [0, np.sqrt(1 - lamda)]]
        e1 = [[0, 0], [0, np.sqrt(lamda)]]
        ph_damp = ConjunctionPTM(e0) + ConjunctionPTM(e1)

        super().__init__([amp_damp, ph_damp])


class TwoPTM:
    def __init__(self, dim0, dim1):
        pass

    def get_matrix(self, bases_in, bases_out):
        pass

    def multiply(self, subspace, process):
        pass

    def multiply_two(self, other):
        pass


class TwoPTMProduct(TwoPTM):
    def __init__(self, elements=[]):
        # list of (bit0, bit1, two_ptm) or (bit, single_ptm)
        self.elements = elements

    def get_matrix(self, bases_in, bases_out=None):

        if bases_out is None:
            bases_out = bases_in

        # internally done in full basis
        complete_basis0 = GeneralBasis(bases_in[0].dim_hilbert)
        complete_basis1 = GeneralBasis(bases_in[1].dim_hilbert)

        complete_basis = [complete_basis0, complete_basis1]

        result = np.eye(complete_basis0.dim_pauli * complete_basis1.dim_pauli)

        result = result.reshape((
            complete_basis0.dim_pauli,
            complete_basis1.dim_pauli,
            complete_basis0.dim_pauli,
            complete_basis1.dim_pauli,
        ))

        for bits, pt in self.elements:
            if len(bits) == 1:
                # single PTM
                bit = bits[0]
                pmat = pt.get_matrix(complete_basis[bit])
                if bit == 0:
                    result = np.einsum(result, [0, 1, 10, 3],
                                       pmat, [10, 2], [0, 1, 2, 3])
                if bit == 1:
                    result = np.einsum(result, [0, 1, 2, 10],
                                       pmat, [10, 3], [0, 1, 2, 3])

            if len(bits) == 2:
                # double ptm
                pmat = pt.get_matrix(
                    [complete_basis[bits[0]], complete_basis[bits[1]]])
                if bits == (0, 1):
                    result = np.einsum(
                        result, [
                            0, 1, 2, 3], pmat, [
                            2, 3, 4, 5], [
                            0, 1, 4, 5])
                if bits == (1, 0):
                    result = np.einsum(
                        result, [
                            0, 1, 2, 3], pmat, [
                            3, 2, 5, 4], [
                            0, 1, 4, 5])


        # return the result in the right basis, hell yeah
        result = np.einsum(
                bases_out[0].basisvectors, [0, 21, 22],
                complete_basis[0].basisvectors, [11, 22, 21],
                bases_out[1].basisvectors, [1, 23, 24],
                complete_basis[1].basisvectors, [12, 24, 23],
                result, [11, 12, 13, 14],
                complete_basis[0].basisvectors, [13, 25, 26],
                bases_in[0].basisvectors, [3, 26, 25],
                complete_basis[1].basisvectors, [14, 27, 28],
                bases_in[1].basisvectors, [4, 28, 27], optimize=True)

        return result


<<<<<<< HEAD
=======

>>>>>>> 24d86c40
class TwoKrausPTM(TwoPTM):
    def __init__(self, unitary):
        assert len(unitary.shape) == 4
        assert unitary.shape[0:2] == unitary.shape[2:4]

        self.unitary = unitary

        self.dims = unitary.shape[0:2]

    def get_matrix(self, bases_in, bases_out=None):
        st0i = bases_in[0].basisvectors
        st1i = bases_in[0].basisvectors

        if bases_out is None:
            st0o, st1o = st0i, st0i
        else:
            st0o = bases_out[0].basisvectors
            st1o = bases_out[0].basisvectors

        kraus = self.unitary

        # very nice contraction :D
        return np.einsum(st0o, [20, 1, 3], st1o, [21, 2, 4],
                         kraus, [3, 4, 5, 6],
                         st0i, [22, 5, 7], st1i, [23, 6, 8],
                         kraus.conj(), [1, 2, 7, 8],
                         [20, 21, 22, 23]).real

<<<<<<< HEAD

=======
>>>>>>> 24d86c40
class TwoPTMExplicit(TwoPTM):
    def __init__(self, ptm, basis0, basis1):
        pass


# TODO:
# * better structure of outer products beyond two qubits
# * Best way is to have processes with types attached to them

# * more explicit support for PTMs that are dimension-agnostic
# * more reasonable names (SuperOperator, Process, DiffProcess or so)
# * Singletons/caches to prevent recalculation
# * smarter handling of product intermediate basis
#   * domain and image hints
#   * automatic sparsification
# * qutip interfacing for me_solve
# * using auto-forward-differentiation to integrate processes?
# * return matric reps in other forms (process matrix, chi matrix?)
# * PTM compilation using circuit interface?<|MERGE_RESOLUTION|>--- conflicted
+++ resolved
@@ -792,11 +792,6 @@
 
         return result
 
-
-<<<<<<< HEAD
-=======
-
->>>>>>> 24d86c40
 class TwoKrausPTM(TwoPTM):
     def __init__(self, unitary):
         assert len(unitary.shape) == 4
@@ -825,10 +820,6 @@
                          kraus.conj(), [1, 2, 7, 8],
                          [20, 21, 22, 23]).real
 
-<<<<<<< HEAD
-
-=======
->>>>>>> 24d86c40
 class TwoPTMExplicit(TwoPTM):
     def __init__(self, ptm, basis0, basis1):
         pass
