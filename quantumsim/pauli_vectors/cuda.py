# This file is part of quantumsim. (https://gitlab.com/quantumsim/quantumsim)
# (c) 2020 Brian Tarasinski, Viacheslav Ostroukh, Boris Varbanov
# Distributed under the GNU GPLv3. See LICENSE or https://www.gnu.org/licenses/gpl.txt
import sys
from itertools import chain

import numpy as np
import os
import warnings

import pycuda.autoinit
import pycuda.driver as drv
import pycuda.gpuarray as ga
import pycuda.reduction
from pycuda.compiler import SourceModule, DEFAULT_NVCC_FLAGS

from .pauli_vector import PauliVectorBase, prod

package_path = os.path.dirname(os.path.realpath(__file__))

mod = None
DEFAULT_NVCC_FLAGS.append("-Wno-deprecated-gpu-targets")

for kernel_file in [sys.prefix + "/pycudakernels/primitives.cu",
                    package_path + "/primitives.cu"]:
    try:
        with open(kernel_file, "r") as kernel_source_file:
            mod = SourceModule(
                kernel_source_file.read(), options=DEFAULT_NVCC_FLAGS + [
                    "--default-stream", "per-thread", "-lineinfo"])
            break
    except FileNotFoundError:
        pass

if mod is None:
    raise ImportError("could not find primitives.cu")

pycuda.autoinit.context.set_shared_config(
    drv.shared_config.EIGHT_BYTE_BANK_SIZE)

_two_qubit_general_ptm = mod.get_function("two_qubit_general_ptm")
_two_qubit_general_ptm.prepare("PPPIIIII")
_multitake = mod.get_function("multitake")
_multitake.prepare("PPPPPPI")

sum_along_axis = pycuda.reduction.ReductionKernel(
    dtype_out=np.float64,
    neutral="0", reduce_expr="a+b",
    map_expr="(i/stride) % dim == offset ? in[i] : 0",
    arguments="const double *in, unsigned int stride, unsigned int dim, "
              "unsigned int offset",
)


class PauliVectorCuda(PauliVectorBase):
    _gpuarray_cache = {}

    def __init__(self, bases, pv=None, *, force=False):
        """Create a new density matrix for several qudits.

        Parameters
        ----------
        bases : list of quantumsim.bases.PauliBasis
            Dimensions of qubits in the system.

        pv : array or None.
            Must be of size (2**no_qubits, 2**no_qubits). Only upper triangle
            is relevant.  If data is `None`, create a new density matrix with
            all qubits in ground state.
        """
        super().__init__(bases, pv, force=force)
        if pv is not None:
            if self.dim_pauli != pv.shape:
                raise ValueError(
                    '`bases` Pauli dimensionality should be the same as the '
                    'shape of `data` array.\n'
                    ' - bases shapes: {}\n - data shape: {}'
                    .format(self.dim_pauli, pv.shape))
        else:
            pv = np.zeros(self.dim_pauli, np.float64)
            ground_state_index = [pb.computational_basis_indices[0]
                                  for pb in self.bases]
            pv[tuple(ground_state_index)] = 1

        if isinstance(pv, np.ndarray):
            if pv.dtype not in (np.float16, np.float32, np.float64):
                raise ValueError(
                    '`pv` must have float64 data type, got {}'
                    .format(pv.dtype)
                )

            # Looks like there are some issues with ordering, so the line
            # below per se does not work.
            # self._data = ga.to_gpu(pv.astype(np.float64))

            self._work_data = ga.to_gpu(
                pv.reshape(pv.size, order='C').astype(np.float64))
            self._data = ga.empty(pv.shape, dtype=np.float64, order='C')
            self._data.set(self._work_data.reshape(pv.shape))
            self._work_data.gpudata.free()
        elif isinstance(pv, ga.GPUArray):
            if pv.dtype != np.float64:
                raise ValueError(
                    '`pv` must have float64 data type, got {}'
                    .format(pv.dtype)
                )
            self._data = pv
        else:
            raise ValueError(
                "`pv` must be Numpy array, PyCUDA GPU array or "
                "None, got type `{}`".format(type(pv)))

        self._data.gpudata.size = self._data.nbytes
        self._work_data = ga.empty_like(self._data)
        self._work_data.gpudata.size = self._work_data.nbytes

    def to_pv(self):
        return self._data.get()

    def apply_ptm(self, ptm, *qubits):
        if len(qubits) == 1:
            self._apply_single_qubit_ptm(qubits[0], ptm)
        elif len(qubits) == 2:
            self._apply_two_qubit_ptm(qubits[0], qubits[1], ptm)
        else:
            raise NotImplementedError('Applying {}-qubit PTM is not '
                                      'implemented in the active backend.')

    def _ensure_gpu_array_shape(self, arr, shape):
        new_size = pytools.product(shape)
        new_size_bytes = new_size * 8
        if arr.gpudata.size < new_size_bytes:
            # reallocate
            try:
                arr.gpudata.free()
                out = ga.empty(shape, np.float64)
                out.gpudata.size = self._work_data.nbytes
            except Exception as ex:
                raise RuntimeError(f"Could not allocate a GPU array of shape {shape} "
                                   f"and size {new_size_bytes} bytes") from ex
        else:
            # reallocation not required,
            # reshape but reuse allocation
            out = ga.GPUArray(
                shape=shape,
                dtype=np.float64,
                gpudata=self._work_data.gpudata,
            )
        return out

    def _apply_two_qubit_ptm(self, qubit0, qubit1, ptm):
        """Apply a two-qubit Pauli transfer matrix to qubit `bit0` and `bit1`.

        Parameters
        ----------
        ptm: array-like
            A two-qubit ptm in the basis of `bit0` and `bit1`. Must be a 4D
            matrix with dimensions, that correspond to the qubits.
        qubit1 : int
            Index of first qubit
        qubit0: int
            Index of second qubit
        """
        self._validate_qubit(qubit1, 'qubit0')
        self._validate_qubit(qubit0, 'qubit1')
        if len(ptm.shape) != 4:
            raise ValueError(
                "`ptm` must be a 4D array, got {}D".format(len(ptm.shape)))

        # bit0 must be the more significant bit (bit 0 is msb)
        if qubit0 > qubit1:
            qubit0, qubit1 = qubit1, qubit0
            ptm = np.einsum("abcd -> badc", ptm)

        new_shape = list(self._data.shape)
        dim0_out, dim1_out, dim0_in, dim1_in = ptm.shape
        assert new_shape[qubit1] == dim1_in
        assert new_shape[qubit0] == dim0_in
        new_shape[qubit1] = dim1_out
        new_shape[qubit0] = dim0_out
<<<<<<< HEAD
        new_size = prod(new_shape)
        new_size_bytes = new_size * 8
=======
        new_size = pytools.product(new_shape)
>>>>>>> 20680f94

        self._work_data = self._ensure_gpu_array_shape(self._work_data, new_shape)

        ptm_gpu = self._cached_gpuarray(ptm)

        rest_shape = new_shape.copy()
        rest_shape[qubit1] = 1
        rest_shape[qubit0] = 1

        dint = 1
        for i in sorted(rest_shape):
            if i * dint > 256 // (dim0_out * dim1_out):
                break
            else:
                dint *= i

        # dim_a_out, dim_b_out, d_internal (arbitrary)
        block = (dim0_out, dim1_out, dint)
        blocksize = dim1_out * dim0_out * dint
        sh_mem_size = dint * dim1_in * dim0_in  # + ptm.size
        grid_size = max(1, (new_size - 1) // blocksize + 1)
        grid = (grid_size, 1, 1)

        dim_z = prod(self._data.shape[qubit1 + 1:])
        dim_y = prod(self._data.shape[qubit0 + 1:qubit1])
        dim_rho = new_size  # self.data.size

        _two_qubit_general_ptm.prepared_call(
            grid,
            block,
            self._data.gpudata,
            self._work_data.gpudata,
            ptm_gpu.gpudata,
            dim0_in, dim1_in,
            dim_z,
            dim_y,
            dim_rho,
            shared_size=8 * sh_mem_size)

        self._data, self._work_data = self._work_data, self._data

    def _apply_single_qubit_ptm(self, qubit, ptm):
        # noinspection PyUnresolvedReferences
        """Apply a one-qubit Pauli transfer matrix to qubit bit.

        Parameters
        ----------
        qubit: int
            Qubit index
        ptm: array-like
            A PTM in the basis of a qubit.
        basis_out: quantumsim.bases.PauliBasis or None
            If provided, will convert qubit basis to specified
            after the PTM application.
        """
        new_shape = list(self._data.shape)
        self._validate_qubit(qubit, 'bit')

        # TODO Refactor to use self._validate_ptm
        if len(ptm.shape) != 2:
            raise ValueError(
                "`ptm` must be a 2D array, got {}D".format(len(ptm.shape)))

        dim_bit_out, dim_bit_in = ptm.shape
        new_shape[qubit] = dim_bit_out
        assert new_shape[qubit] == dim_bit_out
<<<<<<< HEAD
        new_size = prod(new_shape)
        new_size_bytes = new_size * 8
=======
        new_size = pytools.product(new_shape)
>>>>>>> 20680f94

        self._work_data = self._ensure_gpu_array_shape(self._work_data, new_shape)

        ptm_gpu = self._cached_gpuarray(ptm)

        dint = min(64, self._data.size // dim_bit_in)
        block = (1, dim_bit_out, dint)
        blocksize = dim_bit_out * dint
        sh_mem_size = dint * dim_bit_in
        grid_size = max(1, (new_size - 1) // blocksize + 1)
        grid = (grid_size, 1, 1)

        dim_z = prod(self._data.shape[qubit + 1:])
        dim_y = prod(self._data.shape[:qubit])
        dim_rho = new_size  # self.data.size

        _two_qubit_general_ptm.prepared_call(
            grid,
            block,
            self._data.gpudata,
            self._work_data.gpudata,
            ptm_gpu.gpudata,
            1, dim_bit_in,
            dim_z,
            dim_y,
            dim_rho,
            shared_size=8 * sh_mem_size)

        self._data, self._work_data = self._work_data, self._data

    def diagonal(self, *, get_data=True, target_array=None, flatten=True):
        """Obtain the diagonal of the density matrix.

        Parameters
        ----------
        target_array : None or pycuda.gpuarray.array
            An already-allocated GPU array to which the data will be copied.
            If `None`, make a new GPU array.
        get_data : boolean
            Whether the data should be copied from the GPU.
        flatten : boolean
            TODO docstring
        """
        diag_bases = [pb.computational_subbasis() for pb in self.bases]
        diag_shape = [db.dim_pauli for db in diag_bases]
        diag_size = prod(diag_shape)

        if target_array is None:
            self._work_data = self._ensure_gpu_array_shape(self._work_data, diag_shape)
            target_array = self._work_data
        else:
            if target_array.size < diag_size:
                raise ValueError(
                    "Size of `target_gpu_array` is too small ({}).\n"
                    "Should be at least {}."
                    .format(target_array.size, diag_size))
            target_array = self._ensure_gpu_array_shape(target_array, diag_shape)

        idx = [[pb.computational_basis_indices[i]
                for i in range(pb.dim_hilbert)
                if pb.computational_basis_indices[i] is not None]
               for pb in self.bases]

        idx_j = np.array(list(chain(*idx))).astype(np.uint32)
        idx_i = np.cumsum([0] + [len(i) for i in idx][:-1]).astype(np.uint32)

        xshape = np.array(self._data.shape, np.uint32)
        yshape = np.array(diag_shape, np.uint32)

        xshape_gpu = self._cached_gpuarray(xshape)
        yshape_gpu = self._cached_gpuarray(yshape)

        idx_i_gpu = self._cached_gpuarray(idx_i)
        idx_j_gpu = self._cached_gpuarray(idx_j)

        block = (2 ** 8, 1, 1)
        grid = (max(1, (diag_size - 1) // 2 ** 8 + 1), 1, 1)

        if len(yshape) == 0:
            # brain-dead case, but should be handled according to exp.
            target_array.set(self._data.get())
        else:
            _multitake.prepared_call(
                grid, block, self._data.gpudata, target_array.gpudata,
                idx_i_gpu.gpudata, idx_j_gpu.gpudata,
                xshape_gpu.gpudata, yshape_gpu.gpudata,
                np.uint32(len(yshape))
            )

        if get_data:
            if flatten:
                return target_array.get().ravel()[:diag_size]
            else:
                return (target_array.get().ravel()[:diag_size]
                        .reshape(diag_shape))
        else:
            return target_array

    def trace(self):
        # TODO: there is a smarter way of doing this with pauli-dirac basis
        return np.sum(self.diagonal())

    def partial_trace(self, *qubits):
        raise NotImplementedError("Currently this method is implemented only "
                                  "in Numpy backend.")

    def meas_prob(self, qubit):
        """ Return the diagonal of the reduced density matrix of a qubit.

        Parameters
        ----------
        qubit: int
            Index of the qubit.
        """
        self._validate_qubit(qubit, 'qubit')

        # TODO on graphics card, optimize for tracing out?
        diag = self.diagonal(get_data=False)

        res = []
        stride = diag.strides[qubit] // 8
        dim = diag.shape[qubit]
        for offset in range(dim):
            pt = sum_along_axis(diag, stride, dim, offset)
            res.append(pt)

        out = [p.get().item() for p in res]
        if len(out) == self.dim_hilbert:
            return out
        else:
            # We need to insert zeros at the basis elements, that are missing
            # from the basis
            it = iter(out)
            return [next(it) if qbi is not None else 0.
                    for qbi in self.bases[qubit]
                    .computational_basis_indices.values()]

    def renormalize(self):
        """Renormalize to trace one."""
        tr = self.trace()
        if tr > 1e-8:
            self._data *= np.float(1 / tr)
        else:
            warnings.warn(
                "Density matrix trace is 0; likely your further computation "
                "will fail. Have you projected DM on a state with zero weight?")
        return tr

    def copy(self):
        """Return a deep copy of this Density."""
        return self.__class__(self.bases, pv=self._data.copy())

    def _cached_gpuarray(self, array):
        """
        Given a numpy array,
        calculate the python hash of its bytes;

        If it is not found in the cache, upload to gpu
        and store in cache, otherwise return cached allocation.
        """

        array = np.ascontiguousarray(array)
        key = hash(array.tobytes())
        try:
            array_gpu = self._gpuarray_cache[key]
        except KeyError:
            array_gpu = ga.to_gpu(array)
            self._gpuarray_cache[key] = array_gpu

        # for testing: read_back_and_check!

        return array_gpu

    def _check_cache(self):
        for k, v in self._gpuarray_cache.items():
            a = v.get().tobytes()
            assert hash(a) == k<|MERGE_RESOLUTION|>--- conflicted
+++ resolved
@@ -8,10 +8,15 @@
 import os
 import warnings
 
+# noinspection PyUnresolvedReferences
 import pycuda.autoinit
+# noinspection PyUnresolvedReferences
 import pycuda.driver as drv
+# noinspection PyUnresolvedReferences
 import pycuda.gpuarray as ga
+# noinspection PyUnresolvedReferences
 import pycuda.reduction
+# noinspection PyUnresolvedReferences
 from pycuda.compiler import SourceModule, DEFAULT_NVCC_FLAGS
 
 from .pauli_vector import PauliVectorBase, prod
@@ -127,7 +132,7 @@
                                       'implemented in the active backend.')
 
     def _ensure_gpu_array_shape(self, arr, shape):
-        new_size = pytools.product(shape)
+        new_size = prod(shape)
         new_size_bytes = new_size * 8
         if arr.gpudata.size < new_size_bytes:
             # reallocate
@@ -178,12 +183,7 @@
         assert new_shape[qubit0] == dim0_in
         new_shape[qubit1] = dim1_out
         new_shape[qubit0] = dim0_out
-<<<<<<< HEAD
         new_size = prod(new_shape)
-        new_size_bytes = new_size * 8
-=======
-        new_size = pytools.product(new_shape)
->>>>>>> 20680f94
 
         self._work_data = self._ensure_gpu_array_shape(self._work_data, new_shape)
 
@@ -250,12 +250,7 @@
         dim_bit_out, dim_bit_in = ptm.shape
         new_shape[qubit] = dim_bit_out
         assert new_shape[qubit] == dim_bit_out
-<<<<<<< HEAD
         new_size = prod(new_shape)
-        new_size_bytes = new_size * 8
-=======
-        new_size = pytools.product(new_shape)
->>>>>>> 20680f94
 
         self._work_data = self._ensure_gpu_array_shape(self._work_data, new_shape)
 
