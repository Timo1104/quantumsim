--- conflicted
+++ resolved
@@ -89,14 +89,6 @@
 }
 
 
-<<<<<<< HEAD
-//two_qubit_general_ptm
-//apply a two_qubit pauli transfer matrix to a density matrix that has 
-//a general layout
-__global__ void two_qubit_general_ptm(double *dm, double *ptm_g, 
-        unsigned int dim_a, unsigned int stride_a,
-        unsigned int dim_b, unsigned int stride_b,
-=======
 
 //Apply a general pauli transfer matrix, to (up to) two subsystems (arbitrary dimension)
 //a is the msb, b is the lsb.
@@ -111,7 +103,6 @@
         unsigned int dim_a_in, 
         unsigned int dim_b_in, 
         unsigned int dim_z, unsigned int dim_y,
->>>>>>> 0dd943a1
         unsigned int dim_rho) {
 
     /*const unsigned int idx = threadIdx.x + blockIdx.x*blockDim.x;*/
@@ -144,18 +135,7 @@
 
     // external memory required: (blockDim.x + dim_a*dim_b**2) double floats
     extern __shared__ double ptm[];
-<<<<<<< HEAD
-    double *data = &ptm[dim_a*dim_b]; 
-
-    // load ptm to shared memory (ptm should be smaller than block, but in case it is not, loop)
-    for(int i=0; i < dim_a*dim_b; i+=blockDim.x) {
-        if(i+threadIdx.x < dim_a*dim_b) {
-            ptm[i+threadIdx.x] = ptm_g[i+threadIdx.x];
-        }
-    }
-=======
     double *data = &ptm[dim_a_in*dim_b_in*dim_a_out*dim_b_out]; 
->>>>>>> 0dd943a1
 
     // load ptm to shared memory 
 
