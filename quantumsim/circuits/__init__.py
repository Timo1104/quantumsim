--- conflicted
+++ resolved
@@ -1,14 +1,6 @@
-<<<<<<< HEAD
-from .circuit import Gate, Circuit, Box, FinalizedCircuit, allow_param_repeat
-from .plotter import plot
-
-__all__ = ['Gate', 'Circuit', 'FinalizedCircuit', 'allow_param_repeat',
-           'plot']
-=======
-from .circuit import Gate, Circuit, FinalizedCircuit, allow_param_repeat, \
+from .circuit import Gate, Circuit, Box, FinalizedCircuit, allow_param_repeat, \
     deparametrize, _to_str
 from .plotter import plot
 
 __all__ = ['Gate', 'Circuit', 'FinalizedCircuit', 'allow_param_repeat',
-           'deparametrize', 'plot']
->>>>>>> 5c6594de
+           'plot', 'deparametrize', '_to_str']