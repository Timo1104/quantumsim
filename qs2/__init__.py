--- conflicted
+++ resolved
@@ -3,11 +3,7 @@
 
 __all__ = []
 
-<<<<<<< HEAD
-for module in ['basis', 'operations', 'state', 'backends']:
-=======
 for module in ['backends', 'bases', 'operations', 'state']:
->>>>>>> df914367
     exec('from . import {0}'.format(module))
     __all__.append(module)
 
