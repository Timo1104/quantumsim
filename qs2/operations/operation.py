import abc
<<<<<<< HEAD
from ..state import State
from .common import kraus_to_ptm
=======
from .common import kraus_to_transfer_matrix
>>>>>>> df914367


class Operation(metaclass=abc.ABCMeta):
    """A metaclass for all operations.

    Every operation has to implement call method, that takes a
    :class:`qs2.state.State` object and modifies it inline. This method may
<<<<<<< HEAD
    return nothing or result of a measurement, if it is a gate.
    """

    def __init__(self, indices=None):
        if indices is None:
            self._indices = tuple(range(self.n_qubits))
        else:
            self._indices = indices
=======
    return nothing or a result of a measurement, if the operation is a
    measurement.

    Operations are designed to form an algebra. For the sake of making
    interface sane, we do not provide explicit multiplication, instead we use
    :func:`qs2.operations.join` function to concatenate a set of operations.
    I.e., if we have `rotate90` operation, we may construct `rotate180`
    operation as follows:

    >>> import qs2, numpy
    ... rotY90 = qs2.operations.rotate_z(0.5*numpy.pi)
    ... rotY180 = qs2.operations.join(rotY90, rotY90)

    If the dimensionality of operations does not match, we may specify qubits it
    acts onto in a form of integer dumb indices:

    >>> cz = qs2.operations.cphase()
    ... cnot = qs2.operations.join(rotY90.at(0), cz.at(0, 1), rotY90.at(0))
>>>>>>> df914367

    This is also useful, if you want to combine operations on different
    qubits into one:

    >>> hadamard = qs2.operations.hadamard()
    ... hadamard3q = qs2.operations.join(hadamard.at(0), hadamard.at(1),
    ...                                  hadamard.at(2))

    All the dumb indices involved in `join` function must form an ordered set
    `0, 1, ..., N`.

    Parameters
    ----------
    indices: None or tuple
        Indices of qubits it acts on. They are designed to be dumb and used
        for tracking the multiplication of several operations.
    """
    @abc.abstractmethod
    def __call__(self, state, *qubit_indices):
        """Applies the operation inline (modifying the state) to the state
        to certain qubits. Number of qubit indices should be aligned with a
        dimensionality of the operation.
        """
        pass

    def at(self, *indices):
        """Returns a container with the operation, that provides also dumb
        indices of qubits it acts on. Used during operations' concatenation
        to match qubits they act onto.

        Parameters
        ----------
        i0, ..., iN: int
            Dumb indices of qubits operation acts onto.

        Returns
        -------
        _DumbIndexedOperation
            Intermediate representation of an operation.
        """
        return _DumbIndexedOperation(self, indices)

    @property
    @abc.abstractmethod
    def n_qubits(self):
        pass


class _DumbIndexedOperation:
    """Internal representation of an operations during their multiplications.
    Contains an operation itself and dumb indices of qubits it acts on.
    """
    def __init__(self, operation, indices):
        self._operation = operation
        self._indices = indices


class TracePreservingOperation(Operation):
    """A general trace preserving operation.

    Parameters
    ----------
    transfer_matrix: array_like, optional
        Pauli transfer matrix of the operation.
    kraus: list of array_like, optional
        Kraus representation of the operation.
    basis: qs2.basis.PauliBasis
        Basis, in which the operation is provided.
        TODO: expand.
    """
<<<<<<< HEAD

    def __init__(self, *, transfer_matrix=None, kraus=None, basis=None, indices=None, double_kraus=False):
=======
    def __init__(self, *, transfer_matrix=None, kraus=None, basis=None):
>>>>>>> df914367
        if transfer_matrix and kraus:
            raise ValueError(
                '`transfer_matrix` and `kraus` are exclusive parameters, '
                'specify only one of them.')
        if transfer_matrix is not None:
            self._transfer_matrix = transfer_matrix
        elif kraus is not None:
            self._transfer_matrix = kraus_to_ptm(kraus, basis)
        else:
            raise ValueError('Specify either `transfer_matrix` or `kraus`.')
        self._basis = basis

    def __call__(self, state, *indices):
        raise NotImplementedError()

    @property
    def n_qubits(self):
        raise NotImplementedError()


class Initialization(Operation):
    def __call__(self, state, *qubit_indices):
        pass

    @property
    def n_qubits(self):
        raise NotImplementedError()


class Measurement(Operation):
    def __call__(self, state, *qubit_indices):
        """Returns the result of the measurement"""
        pass

    @property
    def n_qubits(self):
        raise NotImplementedError()


class CombinedOperation(Operation):
    def __call__(self, state, *qubit_indices):
        pass

    @property
    def n_qubits(self):
        raise NotImplementedError()


def join(*operations):
    """Combines a list of operations into one operation.

    Parameters
    ----------
    op0, ..., opN: qs2.Operation or qs2.operation._DumbIndexedOperation
        Operations involved, in chronological order. If number of qubits in
        them is not the same everywhere, all of them must specify dumb
        indices of qubits they act onto with `Operation.at()` method.

    Returns
    -------
    qs2.Operation
        Combined operation. Exact type of the output operation may depend on
        input.
    """
    # input validation
    if len(operations) == 0:
        raise ValueError('Specify at least two operations to join.')
    op0 = operations[0]
    if isinstance(op0, Operation):
        cls = Operation
    elif isinstance(op0, _DumbIndexedOperation):
        cls = _DumbIndexedOperation
    else:
        raise ValueError(
            'Expected an operation, got {}'.format(type(op0)))
    for op in operations[1:]:
        if not isinstance(op, cls):
            raise ValueError(
                'Specify indices for all operations involved with '
                '`Operation.at()` method.')
    if isinstance(op0, Operation):
        for i, op in enumerate(operations[1:], start=1):
            if op0.n_qubits != op.n_qubits:
                raise ValueError(
                    'Numbers of qubits in operations 0 and {i} do not match:\n'
                    ' - operation 0 involves {n0} qubits\n'
                    ' - operation {i} involves {ni} qubits\n'
                    'Specify qubits to act on with `Operation.at()` method.'
                    .format(i=i, n0=op0.n_qubits, ni=op.n_qubits))

    # actual joining
    raise NotImplementedError()<|MERGE_RESOLUTION|>--- conflicted
+++ resolved
@@ -1,10 +1,6 @@
 import abc
-<<<<<<< HEAD
 from ..state import State
 from .common import kraus_to_ptm
-=======
-from .common import kraus_to_transfer_matrix
->>>>>>> df914367
 
 
 class Operation(metaclass=abc.ABCMeta):
@@ -12,16 +8,6 @@
 
     Every operation has to implement call method, that takes a
     :class:`qs2.state.State` object and modifies it inline. This method may
-<<<<<<< HEAD
-    return nothing or result of a measurement, if it is a gate.
-    """
-
-    def __init__(self, indices=None):
-        if indices is None:
-            self._indices = tuple(range(self.n_qubits))
-        else:
-            self._indices = indices
-=======
     return nothing or a result of a measurement, if the operation is a
     measurement.
 
@@ -40,7 +26,6 @@
 
     >>> cz = qs2.operations.cphase()
     ... cnot = qs2.operations.join(rotY90.at(0), cz.at(0, 1), rotY90.at(0))
->>>>>>> df914367
 
     This is also useful, if you want to combine operations on different
     qubits into one:
@@ -111,12 +96,7 @@
         Basis, in which the operation is provided.
         TODO: expand.
     """
-<<<<<<< HEAD
-
-    def __init__(self, *, transfer_matrix=None, kraus=None, basis=None, indices=None, double_kraus=False):
-=======
     def __init__(self, *, transfer_matrix=None, kraus=None, basis=None):
->>>>>>> df914367
         if transfer_matrix and kraus:
             raise ValueError(
                 '`transfer_matrix` and `kraus` are exclusive parameters, '
