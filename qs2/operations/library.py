import numpy as np
from qs2.basis import basis
from .operation import TracePreservingOperation


<<<<<<< HEAD
# TODO: Consider a how exactly to extend this to single multi-level qubits, just np.stack?
=======
def rotate_euler(phi, theta, lamda):
    """A perfect single qubit rotation described by three Euler angles.

    Unitary operation, that corresponds to this rotation, is:

    .. math::

         U = R_Z(\\phi) \\cdot R_X(\\theta) \\cdot R_Z(\\lambda)

    Parameters
    ----------
    phi, theta, lamda: float
        Euler rotation angles in radians.

    Returns
    -------
    TracePreservingOperation
        An operation, that corresponds to the rotation.
    """
    raise NotImplementedError()
>>>>>>> df914367

# TODO: Consider renaming the basis sub module to something other, as basis is a short sweet word to use for parameters. Alternatively we forever give up on importing the submodule as a whole

<<<<<<< HEAD
# TODO: decide on def params for the rotate_euler
=======
def rotate_x(angle=pi):
    """A perfect single qubit rotation around :math:`Ox` axis.

    Parameters
    ----------
    angle: float, optional
        Rotation angle in radians. Default is :math:`\\pi`.

    Returns
    -------
    TracePreservingOperation
        An operation, that corresponds to the rotation.
    """
    raise NotImplementedError()
>>>>>>> df914367

def rotate_euler(phi, theta, lamda, pauli_basis=None):
    '''Generates the operation, represented by the correspond Pauli Transfer Matrix in some basis, that perform a euler rotation on the qubit.

<<<<<<< HEAD
    Arguments:
        phi {[type]} -- [description]
        theta {[type]} -- [description]
        lamda {[type]} -- [description]
=======
def rotate_y(angle=pi):
    """A perfect single qubit rotation around :math:`Oy` axis.

    Parameters
    ----------
    angle: float, optional
        Rotation angle in radians. Default is :math:`\\pi`.

    Returns
    -------
    TracePreservingOperation
        An operation, that corresponds to the rotation.
    """
    raise NotImplementedError()
>>>>>>> df914367

    Keyword Arguments:
        pauli_basis {PauliBasis} -- the explicitly defined basis (default: {None})

<<<<<<< HEAD
    Returns:
        Operation -- the operation
    '''

    unitary = np.array([[np.cos(theta / 2),
                         -1j * np.exp(1j * lamda) * np.sin(theta / 2)],
                        [-1j * np.exp(1j * phi) * np.sin(theta / 2),
                         np.exp(1j * (lamda + phi)) * np.cos(theta / 2)]])
    if pauli_basis is not None:
        if pauli_basis.dim_hilbert != 2:
            raise NotImplementedError
    else:
        pauli_basis = basis.general(2)

    return TracePreservingOperation(kraus=unitary, basis=pauli_basis)


def rotate_x(angle=np.pi, pauli_basis=None):
    '''Generates the operation, represented by the correspond Pauli Transfer Matrix in some basis, that perform a rotation around the x-axis by some angle.

    Keyword Arguments:
        angle {float} -- the angle of rotation (default: {np.pi})
        pauli_basis {PauliBasis} -- the explicitly defined basis (default: {None})

    Raises:
        NotImplementedError -- for now :D

    Returns:
        Operation -- the operation
    '''

    isin, cos = -1j*np.sin(angle / 2), np.cos(angle / 2)
    unitary = np.array([[cos, isin], [isin, cos]])

    if pauli_basis is not None:
        if pauli_basis.dim_hilbert != 2:
            raise NotImplementedError
    else:
        pauli_basis = basis.general(2)

    return TracePreservingOperation(kraus=unitary, basis=pauli_basis)


def rotate_y(angle=np.pi, pauli_basis=None):
    '''Generates the operation, represented by the correspond Pauli Transfer Matrix in some basis, that perform a rotation around the y-axis by some angle.

    Keyword Arguments:
        angle {float} -- the angle of rotation (default: {np.pi})
        pauli_basis {PauliBasis} -- the explicitly defined basis (default: {None})

    Raises:
        NotImplementedError -- for now :D

    Returns:
        Operation -- the operation
    '''
    sin, cos = -np.sin(angle / 2), np.cos(angle / 2)
    unitary = np.array([[cos, sin], [sin, cos]])

    if pauli_basis is not None:
        if pauli_basis.dim_hilbert != 2:
            raise NotImplementedError
    else:
        pauli_basis = basis.general(2)

    return TracePreservingOperation(kraus=unitary, basis=pauli_basis)


def rotate_z(angle=np.pi, pauli_basis=None):
    '''Generates the operation, represented by the correspond Pauli Transfer Matrix in some basis, that perform a rotation around the z-axis by some angle.

    Keyword Arguments:
        angle {float} -- the angle of rotation (default: {np.pi})
        pauli_basis {PauliBasis} -- the explicitly defined basis (default: {None})

    Raises:
        NotImplementedError -- for now :D

    Returns:
        Operation -- the operation
    '''
    exp = np.exp(-.5j * angle)
    unitary = np.array([[exp, 0], [0, exp.conj()]])

    if pauli_basis is not None:
        if pauli_basis.dim_hilbert != 2:
            raise NotImplementedError
    else:
        pauli_basis = basis.general(2)

    return TracePreservingOperation(kraus=unitary, basis=pauli_basis)
=======
def rotate_z(angle=pi):
    """A perfect single qubit rotation around :math:`Oz` axis.

    Parameters
    ----------
    angle: float, optional
        Rotation angle in radians. Default is :math:`\\pi`.

    Returns
    -------
    TracePreservingOperation
        An operation, that corresponds to the rotation.
    """
    raise NotImplementedError()


def hadamard():
    """A perfect Hadamard operation.

    Returns
    -------
    TracePreservingOperation
        An operation, that corresponds to the rotation.
    """
    raise NotImplementedError()


def cphase(angle=pi, axis='z'):
    """A perfect controlled phase rotation.

    Parameters
    ----------
    angle: float, optional
        Rotation angle in radians. Default is :math:`\\pi`.
    axis: 'x', 'y', or 'z'
        Rotation axis.

    Returns
    -------
    TracePreservingOperation
        An operation, that corresponds to the rotation.
    """
    raise NotImplementedError()
>>>>>>> df914367
<|MERGE_RESOLUTION|>--- conflicted
+++ resolved
@@ -1,11 +1,7 @@
-import numpy as np
-from qs2.basis import basis
+from numpy import pi
 from .operation import TracePreservingOperation
 
 
-<<<<<<< HEAD
-# TODO: Consider a how exactly to extend this to single multi-level qubits, just np.stack?
-=======
 def rotate_euler(phi, theta, lamda):
     """A perfect single qubit rotation described by three Euler angles.
 
@@ -26,13 +22,8 @@
         An operation, that corresponds to the rotation.
     """
     raise NotImplementedError()
->>>>>>> df914367
 
-# TODO: Consider renaming the basis sub module to something other, as basis is a short sweet word to use for parameters. Alternatively we forever give up on importing the submodule as a whole
 
-<<<<<<< HEAD
-# TODO: decide on def params for the rotate_euler
-=======
 def rotate_x(angle=pi):
     """A perfect single qubit rotation around :math:`Ox` axis.
 
@@ -47,17 +38,8 @@
         An operation, that corresponds to the rotation.
     """
     raise NotImplementedError()
->>>>>>> df914367
 
-def rotate_euler(phi, theta, lamda, pauli_basis=None):
-    '''Generates the operation, represented by the correspond Pauli Transfer Matrix in some basis, that perform a euler rotation on the qubit.
 
-<<<<<<< HEAD
-    Arguments:
-        phi {[type]} -- [description]
-        theta {[type]} -- [description]
-        lamda {[type]} -- [description]
-=======
 def rotate_y(angle=pi):
     """A perfect single qubit rotation around :math:`Oy` axis.
 
@@ -72,104 +54,8 @@
         An operation, that corresponds to the rotation.
     """
     raise NotImplementedError()
->>>>>>> df914367
-
-    Keyword Arguments:
-        pauli_basis {PauliBasis} -- the explicitly defined basis (default: {None})
-
-<<<<<<< HEAD
-    Returns:
-        Operation -- the operation
-    '''
-
-    unitary = np.array([[np.cos(theta / 2),
-                         -1j * np.exp(1j * lamda) * np.sin(theta / 2)],
-                        [-1j * np.exp(1j * phi) * np.sin(theta / 2),
-                         np.exp(1j * (lamda + phi)) * np.cos(theta / 2)]])
-    if pauli_basis is not None:
-        if pauli_basis.dim_hilbert != 2:
-            raise NotImplementedError
-    else:
-        pauli_basis = basis.general(2)
-
-    return TracePreservingOperation(kraus=unitary, basis=pauli_basis)
 
 
-def rotate_x(angle=np.pi, pauli_basis=None):
-    '''Generates the operation, represented by the correspond Pauli Transfer Matrix in some basis, that perform a rotation around the x-axis by some angle.
-
-    Keyword Arguments:
-        angle {float} -- the angle of rotation (default: {np.pi})
-        pauli_basis {PauliBasis} -- the explicitly defined basis (default: {None})
-
-    Raises:
-        NotImplementedError -- for now :D
-
-    Returns:
-        Operation -- the operation
-    '''
-
-    isin, cos = -1j*np.sin(angle / 2), np.cos(angle / 2)
-    unitary = np.array([[cos, isin], [isin, cos]])
-
-    if pauli_basis is not None:
-        if pauli_basis.dim_hilbert != 2:
-            raise NotImplementedError
-    else:
-        pauli_basis = basis.general(2)
-
-    return TracePreservingOperation(kraus=unitary, basis=pauli_basis)
-
-
-def rotate_y(angle=np.pi, pauli_basis=None):
-    '''Generates the operation, represented by the correspond Pauli Transfer Matrix in some basis, that perform a rotation around the y-axis by some angle.
-
-    Keyword Arguments:
-        angle {float} -- the angle of rotation (default: {np.pi})
-        pauli_basis {PauliBasis} -- the explicitly defined basis (default: {None})
-
-    Raises:
-        NotImplementedError -- for now :D
-
-    Returns:
-        Operation -- the operation
-    '''
-    sin, cos = -np.sin(angle / 2), np.cos(angle / 2)
-    unitary = np.array([[cos, sin], [sin, cos]])
-
-    if pauli_basis is not None:
-        if pauli_basis.dim_hilbert != 2:
-            raise NotImplementedError
-    else:
-        pauli_basis = basis.general(2)
-
-    return TracePreservingOperation(kraus=unitary, basis=pauli_basis)
-
-
-def rotate_z(angle=np.pi, pauli_basis=None):
-    '''Generates the operation, represented by the correspond Pauli Transfer Matrix in some basis, that perform a rotation around the z-axis by some angle.
-
-    Keyword Arguments:
-        angle {float} -- the angle of rotation (default: {np.pi})
-        pauli_basis {PauliBasis} -- the explicitly defined basis (default: {None})
-
-    Raises:
-        NotImplementedError -- for now :D
-
-    Returns:
-        Operation -- the operation
-    '''
-    exp = np.exp(-.5j * angle)
-    unitary = np.array([[exp, 0], [0, exp.conj()]])
-
-    if pauli_basis is not None:
-        if pauli_basis.dim_hilbert != 2:
-            raise NotImplementedError
-    else:
-        pauli_basis = basis.general(2)
-
-    return TracePreservingOperation(kraus=unitary, basis=pauli_basis)
-=======
 def rotate_z(angle=pi):
     """A perfect single qubit rotation around :math:`Oz` axis.
 
@@ -212,5 +98,4 @@
     TracePreservingOperation
         An operation, that corresponds to the rotation.
     """
-    raise NotImplementedError()
->>>>>>> df914367
+    raise NotImplementedError()