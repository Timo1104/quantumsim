[pytest]
filterwarnings =
    error
    ignore:Could not import CUDA*:UserWarning
    ignore:quantumsim.models module in current state*:UserWarning
    ignore:Not importing directory*:ImportWarning
    ignore:the imp module is deprecated *:DeprecationWarning
    ignore:numpy.ufunc size changed*:RuntimeWarning
    ignore:Distutils was imported before setuptools*:UserWarning
<<<<<<< HEAD
=======
    ignore:lib2to3 package is deprecated and may not be able to parse Python 3.10+:PendingDeprecationWarning
>>>>>>> e37784e1
<|MERGE_RESOLUTION|>--- conflicted
+++ resolved
@@ -7,7 +7,4 @@
     ignore:the imp module is deprecated *:DeprecationWarning
     ignore:numpy.ufunc size changed*:RuntimeWarning
     ignore:Distutils was imported before setuptools*:UserWarning
-<<<<<<< HEAD
-=======
     ignore:lib2to3 package is deprecated and may not be able to parse Python 3.10+:PendingDeprecationWarning
->>>>>>> e37784e1
