--- conflicted
+++ resolved
@@ -41,14 +41,9 @@
 build html documentation:
   stage: build
   before_script:
-<<<<<<< HEAD
-    - python3 setup.py install
+    - source /root/venv/bin/activate
+    - python setup.py install
   script:
-=======
-    - source /root/venv/bin/activate
-  script:
-    - python setup.py install
->>>>>>> e37784e1
     - cd doc && make html
   artifacts:
     paths:
@@ -60,13 +55,8 @@
   before_script:
     - source /root/venv/bin/activate
   script:
-<<<<<<< HEAD
-    - python3 setup.py check --strict
-    - python3 setup.py sdist bdist_wheel
-=======
     - python setup.py check --strict
     - python setup.py sdist bdist_wheel
->>>>>>> e37784e1
   artifacts:
     paths:
       - dist
@@ -78,16 +68,10 @@
     - job: build distribution packages
       artifacts: true
   before_script:
-<<<<<<< HEAD
+    - source /root/venv/bin/activate
     - pip install dist/quantumsim-*-py3-none-any.whl
   script:
-    - py.test --cov=quantumsim --cov-report=xml
-=======
-    - source /root/venv/bin/activate
-  script:
-    - pip install dist/quantumsim-*-py3-none-any.whl
     - pytest --cov=quantumsim --cov-report=xml
->>>>>>> e37784e1
   artifacts:
     paths:
     - coverage.xml
@@ -98,11 +82,8 @@
     - job: build html documentation
       artifacts: true
   before_script:
-<<<<<<< HEAD
-    - python3 setup.py install
-=======
     - source /root/venv/bin/activate
->>>>>>> e37784e1
+    - python setup.py install
   script:
     - cd doc && make linkcheck
   allow_failure: true
