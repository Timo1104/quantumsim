import numpy as np
import pytest
import sympy

from numpy import pi
from pytest import approx
<<<<<<< HEAD
from quantumsim.algebra import kraus_to_ptm
from quantumsim.algebra.tools import random_unitary_matrix
from quantumsim.circuits import Gate, allow_param_repeat
from quantumsim import bases


def ptm_cphase(angle):
    return kraus_to_ptm(np.array([[[1, 0, 0, 0],
                                   [0, 1, 0, 0],
                                   [0, 0, 1, 0],
                                   [0, 0, 0, np.exp(1j * angle)]]]), bases2q, bases2q)


def ptm_rotate(angle):
    sin, cos = np.sin(angle / 2), np.cos(angle / 2)
    return kraus_to_ptm(np.array([[[cos, -1j*sin], [-1j*sin, cos]]]),
                        (bases.general(2),), (bases.general(2),))

=======
import quantumsim.operations.qubits as lib
from quantumsim.circuits import Gate, \
    allow_param_repeat
from quantumsim.circuits.circuit import ParametrizedOperation
from quantumsim import bases, Operation
>>>>>>> 5c6594de

bases1q = (bases.general(2),)
bases2q = bases1q * 2
ptm_cnot = kraus_to_ptm(np.array([[[1, 0, 0, 0],
                                   [0, 1, 0, 0],
                                   [0, 0, 0, 1],
                                   [0, 0, 1, 0]]]), bases2q, bases2q)
ptm_cz = ptm_cphase(pi)

<<<<<<< HEAD

class TestCircuitsCommon:
    def test_gate_create_no_params(self):
=======

def c_op(circuit):
    return circuit.finalize().operation


# noinspection PyTypeChecker
class TestCircuitsCommon:
    def test_gate_create_no_params(self):
        angle = 1.0758
>>>>>>> 5c6594de
        dim = 2

        ptm_1q = kraus_to_ptm(random_unitary_matrix(dim, 5001).reshape(1, dim, dim),
                              bases1q, bases1q)
        ptm_2q = kraus_to_ptm(
            random_unitary_matrix(dim*2, 5002).reshape(1, dim*2, dim*2),
            bases2q, bases2q)

<<<<<<< HEAD
        gate = Gate('qubit', dim, lambda: (ptm_1q, bases1q, bases1q))
=======
        gate = Gate('qubit', dim, op_1q)
        assert c_op(gate) == op_1q
>>>>>>> 5c6594de
        assert gate.qubits == ('qubit',)
        assert len(gate.free_parameters) == 0
        assert gate.ptm(bases1q, bases1q) == approx(ptm_1q)

<<<<<<< HEAD
        subbasis = bases.general(2).subbasis([0, 1]),
        gate = Gate(('Q1',), dim, lambda: (ptm_1q, bases1q, bases1q),
                    bases_in=subbasis, bases_out=subbasis)
=======
        gate = Gate('Q0', dim, op_1q)
        assert c_op(gate) == op_1q
        assert gate.qubits == ('Q0',)
>>>>>>> 5c6594de
        assert len(gate.free_parameters) == 0
        assert gate.ptm(subbasis, subbasis) == approx(ptm_1q[:2, :2])
        # If subbasis was provided, it must trunkate the PTM, that shouls also
        # persist on upcasting basis back.
        assert gate.ptm(bases1q, bases1q) != approx(ptm_1q)

<<<<<<< HEAD
        gate = Gate(('D', 'A'), dim, lambda: (ptm_2q, bases2q,  bases2q))
=======
        gate = Gate(('Q1',), dim, op_1q)
        assert c_op(gate) == op_1q
        assert gate.qubits == ('Q1',)
        assert len(gate.free_parameters) == 0

        gate = Gate(('D', 'A'), dim, op_2q)
        assert c_op(gate) == op_2q
>>>>>>> 5c6594de
        assert gate.qubits == ('D', 'A')
        assert len(gate.free_parameters) == 0
        assert gate.ptm(bases2q, bases2q) == approx(ptm_2q)

    def test_gate_params_call(self):
        dim = 2
        angle1, angle2 = sympy.symbols('angle1 angle2')

        def rotate_chot_rotate(angle1, angle2):
            cnot = ptm_cnot
            return (np.einsum('ai,ijkl,km->ajml',
                              ptm_rotate(angle2), cnot, ptm_rotate(angle1),
                              optimize=True),
                    bases2q, bases2q)

        basis = (bases.general(2),) * 2
        angle1_1 = 1.2 * pi
        angle2_1 = 0.6 * pi
        angle1_2 = 0.8 * pi
        angle2_2 = 0.3 * pi

<<<<<<< HEAD
        gate = Gate(('D', 'A'), dim, rotate_chot_rotate)
        assert gate.free_parameters == {angle1, angle2}
=======
        gate = Gate(('D', 'A'), dim,
                    ParametrizedOperation(cnot_like, basis, basis))
        assert gate.free_parameters == {angle_cphase, angle_rotate}
>>>>>>> 5c6594de

        gate1 = gate(angle1=angle1_1, angle2=angle2_1)
        assert gate.free_parameters == {angle1, angle2}
        assert gate1.free_parameters == set()

        gate2 = gate(angle1=angle1_2)
        assert gate.free_parameters == {angle1, angle2}
        assert gate2.free_parameters == {angle2}

        assert gate1.ptm(basis, basis) == approx(
            gate(angle1=angle1_1, angle2=angle2_1).ptm(basis, basis))
        # angle1 has already been set for gate2
        assert (gate2(angle2=angle2_2, angle1=0xdeadbeef).ptm(basis, basis)) == approx(
            gate(angle1=angle1_2, angle2=angle2_2).ptm(basis, basis))

    def test_circuits_add(self):
        dim = 2
<<<<<<< HEAD
        ptm_rplus = ptm_rotate(0.5 * pi)
        ptm_rminus = ptm_rotate(-0.5 * pi)
        grplus = Gate('Q0', dim, lambda: (ptm_rplus, bases1q, bases1q))
        grminus = Gate('Q0', dim, lambda: (ptm_rminus, bases1q, bases1q))
        gcphase = Gate(('Q0', 'Q1'), dim, lambda: (ptm_cz, bases2q, bases2q))
        basis = (bases.general(2),) * 2

        circuit = grplus + gcphase
        ptm = np.einsum('ijkl, km -> ijml', ptm_cz, ptm_rplus)
=======
        orplus = lib.rotate_y(0.5 * pi)
        ocphase = lib.cphase(pi)
        orminus = lib.rotate_y(-0.5 * pi)
        grplus = Gate('Q0', dim, orplus)
        gcphase = Gate(('Q0', 'Q1'), dim, ocphase)
        grminus = Gate('Q0', dim, orminus)
        basis = (bases.general(2),) * 2

        circuit = grplus + gcphase
>>>>>>> 5c6594de
        assert circuit.qubits == ['Q0', 'Q1']
        assert len(circuit.gates) == 2
        assert circuit.ptm(basis, basis) == approx(ptm)

        circuit = circuit + grminus
<<<<<<< HEAD
        ptm = np.einsum('ai, ijkl -> ajkl', ptm_rminus, ptm)
=======
>>>>>>> 5c6594de
        assert circuit.qubits == ['Q0', 'Q1']
        assert len(circuit.gates) == 3
        assert circuit.ptm(basis, basis) == approx(ptm)

        circuit = grplus + (gcphase + grminus)
<<<<<<< HEAD
        ptm = np.einsum('ai, ijkl, km -> ajml', ptm_rminus, ptm_cz, ptm_rplus)
=======
>>>>>>> 5c6594de
        assert circuit.qubits == ['Q0', 'Q1']
        assert len(circuit.gates) == 3
        assert circuit.ptm(basis, basis) == approx(ptm)

<<<<<<< HEAD
        grplus = Gate('Q1', dim, lambda: (ptm_rplus, bases1q, bases1q))
        grminus = Gate('Q1', dim, lambda: (ptm_rminus, bases1q, bases1q))
        circuit = grplus + gcphase + grminus
        ptm = np.einsum('ai, ijkl, km -> ajml', ptm_rminus, ptm_cz, ptm_rplus)
=======
        grplus = Gate('Q1', dim, orplus)
        grminus = Gate('Q1', dim, orminus)
        circuit = grplus + gcphase + grminus
>>>>>>> 5c6594de
        assert circuit.qubits == ['Q1', 'Q0']
        assert len(circuit.gates) == 3
        assert circuit.ptm(basis, basis) == approx(ptm)

        basis = (basis[0],) * 3
<<<<<<< HEAD
        grplus = Gate('Q2', dim, lambda: (ptm_rplus, bases1q, bases1q))
        grminus = Gate('Q0', dim, lambda: (ptm_rminus, bases1q, bases1q))
        circuit = grplus + gcphase + grminus
        ptm = np.einsum('mi, ijkl, ab -> amjbkl', ptm_rminus, ptm_cz, ptm_rplus)
=======

        grplus = Gate('Q2', dim, orplus)
        grminus = Gate('Q0', dim, orminus)
        circuit = grplus + gcphase + grminus
>>>>>>> 5c6594de
        assert circuit.qubits == ['Q2', 'Q0', 'Q1']
        assert len(circuit.gates) == 3
        assert circuit.ptm(basis, basis) == approx(ptm)

<<<<<<< HEAD
        grplus = Gate('Q0', dim, lambda: (ptm_rplus, bases1q, bases1q))
        grminus = Gate('Q2', dim, lambda: (ptm_rminus, bases1q, bases1q))
        circuit = grplus + gcphase + grminus
        ptm = np.einsum('ab, ijkl, kn -> ijanlb', ptm_rminus, ptm_cz, ptm_rplus)
=======
        grplus = Gate('Q0', dim, orplus)
        grminus = Gate('Q2', dim, orminus)
        circuit = grplus + gcphase + grminus
>>>>>>> 5c6594de
        assert circuit.qubits == ['Q0', 'Q1', 'Q2']
        assert len(circuit.gates) == 3
        assert circuit.ptm(basis, basis) == approx(ptm)

    def test_circuits_params(self):
        dim = 2
<<<<<<< HEAD
        grotate = Gate('Q0', dim, lambda angle: (ptm_rotate(angle), bases1q, bases1q))
        gcphase = Gate(('Q0', 'Q1'), dim, lambda angle: (ptm_cphase(angle), bases2q,
                                                         bases2q))
=======
        basis = (bases.general(dim),) * 2
        orotate = lib.rotate_y
        ocphase = lib.cphase
        grotate = Gate('Q0', dim, ParametrizedOperation(orotate, basis[:1]))
        gcphase = Gate(('Q0', 'Q1'), dim,
                       ParametrizedOperation(ocphase, basis))
>>>>>>> 5c6594de

        with pytest.raises(RuntimeError,
                           match=r".*free parameters.*\n"
                                 r".*angle.*\n"
                                 r".*allow_param_repeat.*"):
            _ = gcphase + grotate

        with allow_param_repeat():
            circuit = grotate + gcphase + grotate

        assert circuit.free_parameters == {sympy.symbols('angle')}
        assert len(circuit.gates) == 3
        angle = 0.736
<<<<<<< HEAD
        assert circuit(angle=angle).ptm(bases2q, bases2q) == approx(
            np.einsum('ai, ijkl, km -> ajml',
                      ptm_rotate(angle), ptm_cphase(angle), ptm_rotate(angle)))
=======
        assert c_op(circuit(angle=angle)).ptm(basis, basis) == \
            approx(Operation.from_sequence(
                orotate(angle).at(0), ocphase(angle).at(0, 1),
                orotate(angle).at(0)
            ).ptm(basis, basis))
>>>>>>> 5c6594de

        angle1 = 0.4 * pi
        angle2 = 1.01 * pi
        angle3 = -0.6 * pi
        ptm_ref = np.einsum('ai, ijkl, km -> ajml',
                            ptm_rotate(angle3), ptm_cphase(angle2), ptm_rotate(angle1))

        circuit = grotate(angle=angle1) + gcphase(angle=angle2) + \
<<<<<<< HEAD
                  grotate(angle=angle3)
        assert circuit.ptm(bases2q, bases2q) == approx(ptm_ref)

        circuit = grotate(angle='angle1') + gcphase(angle='angle2') + \
                  grotate(angle='angle3')
        assert circuit(angle1=angle1, angle2=angle2, angle3=angle3)\
                   .ptm(bases2q, bases2q) == approx(ptm_ref)
=======
            grotate(angle=angle3)
        assert circuit.finalize().operation.ptm(basis, basis) == \
            approx(ptm_ref)

        circuit = grotate(angle='angle1') + gcphase(angle='angle2') + \
            grotate(angle='angle3')
        assert c_op(circuit(
            angle1=angle1, angle2=angle2, angle3=angle3
        )).ptm(basis, basis) == approx(ptm_ref)
>>>>>>> 5c6594de


class TestCircuitsTimeAware:
    def test_gate_create(self):
        dim = 2
<<<<<<< HEAD
        gate = Gate('Q0', dim, lambda: (ptm_rotate(0.5*pi), bases1q, bases1q), 20.)
=======
        gate = Gate('Q0', dim, lib.rotate_y(0.5 * pi), 20.)
>>>>>>> 5c6594de
        assert gate.time_start == 0
        assert gate.time_end == 20.
        assert gate.duration == 20.

<<<<<<< HEAD
        gate = Gate(['Q0', 'Q1'], dim, lambda: (ptm_cphase(0.5*pi), bases2q, bases2q),
                    40., 125.)
=======
        gate = Gate(['Q0', 'Q1'], dim, lib.cphase(0.5 * pi), 40., 125.)
>>>>>>> 5c6594de
        assert gate.time_start == 125.
        assert gate.time_end == approx(165.)
        assert gate.duration == 40.

        gate.time_end = 90.
        assert gate.time_start == approx(50.)
        assert gate.time_end == 90.
        assert gate.duration == 40.

        gate1 = gate.shift(time_start=0.)
        assert gate.time_start == approx(50.)
        assert gate.time_end == 90.
        assert gate.duration == 40.
        assert gate1.time_start == 0.
        assert gate1.time_end == 40.
        assert gate1.duration == 40.

        gate1 = gate.shift(time_end=123.)
        assert gate.time_start == approx(50.)
        assert gate.time_end == 90.
        assert gate.duration == 40.
        assert gate1.time_start == approx(83.)
        assert gate1.time_end == 123.
        assert gate1.duration == 40.

    def test_add_gate_no_init_time(self):
        dim = 2
<<<<<<< HEAD
        gate_q0 = Gate('Q0', dim, lambda: (ptm_rotate(0.5*pi), bases1q, bases1q), 20.)
        gate_2q = Gate(['Q0', 'Q1'], dim,
                       lambda: (ptm_cphase(0.5*pi), bases2q, bases2q), 40.)
        gate_q1 = Gate('Q1', dim, lambda: (ptm_rotate(-0.5*pi), bases1q, bases1q), 30.)
=======
        orplus = lib.rotate_y(0.5 * pi)
        ocphase = lib.cphase(pi)
        orminus = lib.rotate_y(-0.5 * pi)
        gate_q0 = Gate('Q0', dim, orplus, 20.)
        gate_2q = Gate(['Q0', 'Q1'], dim, ocphase, 40.)
        gate_q1 = Gate('Q1', dim, orminus, 30.)
>>>>>>> 5c6594de

        circuit = gate_q0 + gate_2q
        assert circuit.time_start == 0.
        assert circuit.time_end == approx(60.)
        assert circuit.duration == approx(60.)
        assert [gate.time_start for gate in circuit.gates] == approx([0., 20.])

        circuit = circuit + gate_q1
        assert circuit.time_start == 0.
        assert circuit.time_end == approx(90.)
        assert circuit.duration == approx(90.)
        assert [gate.time_start for gate in circuit.gates] == \
            approx([0., 20., 60.])

        circuit = circuit + gate_q0
        assert circuit.time_start == 0.
        assert circuit.time_end == approx(90.)
        assert circuit.duration == approx(90.)
        assert [gate.time_start for gate in circuit.gates] == \
            approx([0., 20., 60., 60.])

        circuit = gate_q1 + circuit
        assert circuit.time_start == 0.
        assert circuit.time_end == approx(100.)
        assert circuit.duration == approx(100.)
        assert [gate.time_start for gate in circuit.gates] == \
            approx([0., 10., 30., 70., 70.])

        circuit = circuit + (gate_q0 + gate_q1)
        assert circuit.time_start == 0.
        assert circuit.time_end == approx(130.)
        assert circuit.duration == approx(130.)
        assert [gate.time_start for gate in circuit.gates] == \
            approx([0., 10., 30., 70., 70., 100., 100.])

    def test_add_gate_and_delays(self):
        dim = 2
<<<<<<< HEAD

        big_gate = Gate('A', dim, lambda: (ptm_rotate(0.), bases1q, bases1q), 600.)
        rot1 = Gate('D0', dim, lambda: (ptm_rotate(pi), bases1q, bases1q), 20., 290.)
        rot2 = Gate('A', dim, lambda: (ptm_rotate(pi), bases1q, bases1q), 20.)

        # big_gate = Gate('A', dim, lib.rotate_x(0.), 600.)
        # rot1 = Gate('D0', dim, lib.rotate_x(pi), 20., 290.)
        # rot2 = Gate('A', dim, lib.rotate_x(pi), 20., )

        circuit1 = rot2.shift(time_start=20.) + rot2.shift(time_end=120.)
        assert circuit1.time_start == 20.
        assert circuit1.time_end == approx(160.)
        assert circuit1.duration == approx(140.)
        assert [gate.time_start for gate in circuit1.gates] == approx([20., 140.])
=======
        big_gate = Gate('A', dim, lib.rotate_x(0.), 600.)
        rotx1 = Gate('D0', dim, lib.rotate_x(pi), 20., 290.)
        rotx2 = Gate('A', dim, lib.rotate_x(pi), 20., )

        circuit1 = rotx2.shift(time_start=20.) + \
            rotx2.shift(time_end=120.)
        assert circuit1.time_start == 20.
        assert circuit1.time_end == approx(160.)
        assert circuit1.duration == approx(140.)
        assert [gate.time_start for gate in circuit1.gates] == \
            approx([20., 140.])
>>>>>>> 5c6594de

        circuit2 = big_gate + rot1
        assert circuit2.time_start == 0.
        assert circuit2.time_end == approx(600.)
        assert circuit2.duration == approx(600.)
<<<<<<< HEAD
        assert [gate.time_start for gate in circuit2.gates] == approx([0., 290.])
=======
        assert [gate.time_start for gate in circuit2.gates] == \
            approx([0., 290.])
>>>>>>> 5c6594de

        circuit = circuit1 + circuit2
        assert circuit.time_start == 20.
        assert circuit.time_end == approx(760.)
        assert circuit.duration == approx(740.)
<<<<<<< HEAD
        assert [gate.time_start for gate in circuit.gates] == approx(
            [20., 140., 160, 450.])
=======
        assert [gate.time_start for gate in circuit.gates] == \
            approx([20., 140., 160, 450.])
>>>>>>> 5c6594de
<|MERGE_RESOLUTION|>--- conflicted
+++ resolved
@@ -4,7 +4,6 @@
 
 from numpy import pi
 from pytest import approx
-<<<<<<< HEAD
 from quantumsim.algebra import kraus_to_ptm
 from quantumsim.algebra.tools import random_unitary_matrix
 from quantumsim.circuits import Gate, allow_param_repeat
@@ -23,13 +22,6 @@
     return kraus_to_ptm(np.array([[[cos, -1j*sin], [-1j*sin, cos]]]),
                         (bases.general(2),), (bases.general(2),))
 
-=======
-import quantumsim.operations.qubits as lib
-from quantumsim.circuits import Gate, \
-    allow_param_repeat
-from quantumsim.circuits.circuit import ParametrizedOperation
-from quantumsim import bases, Operation
->>>>>>> 5c6594de
 
 bases1q = (bases.general(2),)
 bases2q = bases1q * 2
@@ -39,21 +31,9 @@
                                    [0, 0, 1, 0]]]), bases2q, bases2q)
 ptm_cz = ptm_cphase(pi)
 
-<<<<<<< HEAD
 
 class TestCircuitsCommon:
     def test_gate_create_no_params(self):
-=======
-
-def c_op(circuit):
-    return circuit.finalize().operation
-
-
-# noinspection PyTypeChecker
-class TestCircuitsCommon:
-    def test_gate_create_no_params(self):
-        angle = 1.0758
->>>>>>> 5c6594de
         dim = 2
 
         ptm_1q = kraus_to_ptm(random_unitary_matrix(dim, 5001).reshape(1, dim, dim),
@@ -62,42 +42,21 @@
             random_unitary_matrix(dim*2, 5002).reshape(1, dim*2, dim*2),
             bases2q, bases2q)
 
-<<<<<<< HEAD
         gate = Gate('qubit', dim, lambda: (ptm_1q, bases1q, bases1q))
-=======
-        gate = Gate('qubit', dim, op_1q)
-        assert c_op(gate) == op_1q
->>>>>>> 5c6594de
         assert gate.qubits == ('qubit',)
         assert len(gate.free_parameters) == 0
         assert gate.ptm(bases1q, bases1q) == approx(ptm_1q)
 
-<<<<<<< HEAD
         subbasis = bases.general(2).subbasis([0, 1]),
         gate = Gate(('Q1',), dim, lambda: (ptm_1q, bases1q, bases1q),
                     bases_in=subbasis, bases_out=subbasis)
-=======
-        gate = Gate('Q0', dim, op_1q)
-        assert c_op(gate) == op_1q
-        assert gate.qubits == ('Q0',)
->>>>>>> 5c6594de
         assert len(gate.free_parameters) == 0
         assert gate.ptm(subbasis, subbasis) == approx(ptm_1q[:2, :2])
         # If subbasis was provided, it must trunkate the PTM, that shouls also
         # persist on upcasting basis back.
         assert gate.ptm(bases1q, bases1q) != approx(ptm_1q)
 
-<<<<<<< HEAD
         gate = Gate(('D', 'A'), dim, lambda: (ptm_2q, bases2q,  bases2q))
-=======
-        gate = Gate(('Q1',), dim, op_1q)
-        assert c_op(gate) == op_1q
-        assert gate.qubits == ('Q1',)
-        assert len(gate.free_parameters) == 0
-
-        gate = Gate(('D', 'A'), dim, op_2q)
-        assert c_op(gate) == op_2q
->>>>>>> 5c6594de
         assert gate.qubits == ('D', 'A')
         assert len(gate.free_parameters) == 0
         assert gate.ptm(bases2q, bases2q) == approx(ptm_2q)
@@ -106,7 +65,7 @@
         dim = 2
         angle1, angle2 = sympy.symbols('angle1 angle2')
 
-        def rotate_chot_rotate(angle1, angle2):
+        def rotate_cnot_rotate(angle1, angle2):
             cnot = ptm_cnot
             return (np.einsum('ai,ijkl,km->ajml',
                               ptm_rotate(angle2), cnot, ptm_rotate(angle1),
@@ -119,14 +78,8 @@
         angle1_2 = 0.8 * pi
         angle2_2 = 0.3 * pi
 
-<<<<<<< HEAD
-        gate = Gate(('D', 'A'), dim, rotate_chot_rotate)
+        gate = Gate(('D', 'A'), dim, rotate_cnot_rotate)
         assert gate.free_parameters == {angle1, angle2}
-=======
-        gate = Gate(('D', 'A'), dim,
-                    ParametrizedOperation(cnot_like, basis, basis))
-        assert gate.free_parameters == {angle_cphase, angle_rotate}
->>>>>>> 5c6594de
 
         gate1 = gate(angle1=angle1_1, angle2=angle2_1)
         assert gate.free_parameters == {angle1, angle2}
@@ -144,7 +97,6 @@
 
     def test_circuits_add(self):
         dim = 2
-<<<<<<< HEAD
         ptm_rplus = ptm_rotate(0.5 * pi)
         ptm_rminus = ptm_rotate(-0.5 * pi)
         grplus = Gate('Q0', dim, lambda: (ptm_rplus, bases1q, bases1q))
@@ -154,97 +106,52 @@
 
         circuit = grplus + gcphase
         ptm = np.einsum('ijkl, km -> ijml', ptm_cz, ptm_rplus)
-=======
-        orplus = lib.rotate_y(0.5 * pi)
-        ocphase = lib.cphase(pi)
-        orminus = lib.rotate_y(-0.5 * pi)
-        grplus = Gate('Q0', dim, orplus)
-        gcphase = Gate(('Q0', 'Q1'), dim, ocphase)
-        grminus = Gate('Q0', dim, orminus)
-        basis = (bases.general(2),) * 2
-
-        circuit = grplus + gcphase
->>>>>>> 5c6594de
         assert circuit.qubits == ['Q0', 'Q1']
         assert len(circuit.gates) == 2
         assert circuit.ptm(basis, basis) == approx(ptm)
 
         circuit = circuit + grminus
-<<<<<<< HEAD
         ptm = np.einsum('ai, ijkl -> ajkl', ptm_rminus, ptm)
-=======
->>>>>>> 5c6594de
         assert circuit.qubits == ['Q0', 'Q1']
         assert len(circuit.gates) == 3
         assert circuit.ptm(basis, basis) == approx(ptm)
 
         circuit = grplus + (gcphase + grminus)
-<<<<<<< HEAD
         ptm = np.einsum('ai, ijkl, km -> ajml', ptm_rminus, ptm_cz, ptm_rplus)
-=======
->>>>>>> 5c6594de
         assert circuit.qubits == ['Q0', 'Q1']
         assert len(circuit.gates) == 3
         assert circuit.ptm(basis, basis) == approx(ptm)
 
-<<<<<<< HEAD
         grplus = Gate('Q1', dim, lambda: (ptm_rplus, bases1q, bases1q))
         grminus = Gate('Q1', dim, lambda: (ptm_rminus, bases1q, bases1q))
         circuit = grplus + gcphase + grminus
         ptm = np.einsum('ai, ijkl, km -> ajml', ptm_rminus, ptm_cz, ptm_rplus)
-=======
-        grplus = Gate('Q1', dim, orplus)
-        grminus = Gate('Q1', dim, orminus)
-        circuit = grplus + gcphase + grminus
->>>>>>> 5c6594de
         assert circuit.qubits == ['Q1', 'Q0']
         assert len(circuit.gates) == 3
         assert circuit.ptm(basis, basis) == approx(ptm)
 
         basis = (basis[0],) * 3
-<<<<<<< HEAD
         grplus = Gate('Q2', dim, lambda: (ptm_rplus, bases1q, bases1q))
         grminus = Gate('Q0', dim, lambda: (ptm_rminus, bases1q, bases1q))
         circuit = grplus + gcphase + grminus
         ptm = np.einsum('mi, ijkl, ab -> amjbkl', ptm_rminus, ptm_cz, ptm_rplus)
-=======
-
-        grplus = Gate('Q2', dim, orplus)
-        grminus = Gate('Q0', dim, orminus)
-        circuit = grplus + gcphase + grminus
->>>>>>> 5c6594de
         assert circuit.qubits == ['Q2', 'Q0', 'Q1']
         assert len(circuit.gates) == 3
         assert circuit.ptm(basis, basis) == approx(ptm)
 
-<<<<<<< HEAD
         grplus = Gate('Q0', dim, lambda: (ptm_rplus, bases1q, bases1q))
         grminus = Gate('Q2', dim, lambda: (ptm_rminus, bases1q, bases1q))
         circuit = grplus + gcphase + grminus
         ptm = np.einsum('ab, ijkl, kn -> ijanlb', ptm_rminus, ptm_cz, ptm_rplus)
-=======
-        grplus = Gate('Q0', dim, orplus)
-        grminus = Gate('Q2', dim, orminus)
-        circuit = grplus + gcphase + grminus
->>>>>>> 5c6594de
         assert circuit.qubits == ['Q0', 'Q1', 'Q2']
         assert len(circuit.gates) == 3
         assert circuit.ptm(basis, basis) == approx(ptm)
 
     def test_circuits_params(self):
         dim = 2
-<<<<<<< HEAD
         grotate = Gate('Q0', dim, lambda angle: (ptm_rotate(angle), bases1q, bases1q))
         gcphase = Gate(('Q0', 'Q1'), dim, lambda angle: (ptm_cphase(angle), bases2q,
                                                          bases2q))
-=======
-        basis = (bases.general(dim),) * 2
-        orotate = lib.rotate_y
-        ocphase = lib.cphase
-        grotate = Gate('Q0', dim, ParametrizedOperation(orotate, basis[:1]))
-        gcphase = Gate(('Q0', 'Q1'), dim,
-                       ParametrizedOperation(ocphase, basis))
->>>>>>> 5c6594de
 
         with pytest.raises(RuntimeError,
                            match=r".*free parameters.*\n"
@@ -258,17 +165,9 @@
         assert circuit.free_parameters == {sympy.symbols('angle')}
         assert len(circuit.gates) == 3
         angle = 0.736
-<<<<<<< HEAD
         assert circuit(angle=angle).ptm(bases2q, bases2q) == approx(
             np.einsum('ai, ijkl, km -> ajml',
                       ptm_rotate(angle), ptm_cphase(angle), ptm_rotate(angle)))
-=======
-        assert c_op(circuit(angle=angle)).ptm(basis, basis) == \
-            approx(Operation.from_sequence(
-                orotate(angle).at(0), ocphase(angle).at(0, 1),
-                orotate(angle).at(0)
-            ).ptm(basis, basis))
->>>>>>> 5c6594de
 
         angle1 = 0.4 * pi
         angle2 = 1.01 * pi
@@ -277,7 +176,6 @@
                             ptm_rotate(angle3), ptm_cphase(angle2), ptm_rotate(angle1))
 
         circuit = grotate(angle=angle1) + gcphase(angle=angle2) + \
-<<<<<<< HEAD
                   grotate(angle=angle3)
         assert circuit.ptm(bases2q, bases2q) == approx(ptm_ref)
 
@@ -285,37 +183,18 @@
                   grotate(angle='angle3')
         assert circuit(angle1=angle1, angle2=angle2, angle3=angle3)\
                    .ptm(bases2q, bases2q) == approx(ptm_ref)
-=======
-            grotate(angle=angle3)
-        assert circuit.finalize().operation.ptm(basis, basis) == \
-            approx(ptm_ref)
-
-        circuit = grotate(angle='angle1') + gcphase(angle='angle2') + \
-            grotate(angle='angle3')
-        assert c_op(circuit(
-            angle1=angle1, angle2=angle2, angle3=angle3
-        )).ptm(basis, basis) == approx(ptm_ref)
->>>>>>> 5c6594de
 
 
 class TestCircuitsTimeAware:
     def test_gate_create(self):
         dim = 2
-<<<<<<< HEAD
         gate = Gate('Q0', dim, lambda: (ptm_rotate(0.5*pi), bases1q, bases1q), 20.)
-=======
-        gate = Gate('Q0', dim, lib.rotate_y(0.5 * pi), 20.)
->>>>>>> 5c6594de
         assert gate.time_start == 0
         assert gate.time_end == 20.
         assert gate.duration == 20.
 
-<<<<<<< HEAD
         gate = Gate(['Q0', 'Q1'], dim, lambda: (ptm_cphase(0.5*pi), bases2q, bases2q),
                     40., 125.)
-=======
-        gate = Gate(['Q0', 'Q1'], dim, lib.cphase(0.5 * pi), 40., 125.)
->>>>>>> 5c6594de
         assert gate.time_start == 125.
         assert gate.time_end == approx(165.)
         assert gate.duration == 40.
@@ -343,19 +222,10 @@
 
     def test_add_gate_no_init_time(self):
         dim = 2
-<<<<<<< HEAD
         gate_q0 = Gate('Q0', dim, lambda: (ptm_rotate(0.5*pi), bases1q, bases1q), 20.)
         gate_2q = Gate(['Q0', 'Q1'], dim,
                        lambda: (ptm_cphase(0.5*pi), bases2q, bases2q), 40.)
         gate_q1 = Gate('Q1', dim, lambda: (ptm_rotate(-0.5*pi), bases1q, bases1q), 30.)
-=======
-        orplus = lib.rotate_y(0.5 * pi)
-        ocphase = lib.cphase(pi)
-        orminus = lib.rotate_y(-0.5 * pi)
-        gate_q0 = Gate('Q0', dim, orplus, 20.)
-        gate_2q = Gate(['Q0', 'Q1'], dim, ocphase, 40.)
-        gate_q1 = Gate('Q1', dim, orminus, 30.)
->>>>>>> 5c6594de
 
         circuit = gate_q0 + gate_2q
         assert circuit.time_start == 0.
@@ -368,32 +238,31 @@
         assert circuit.time_end == approx(90.)
         assert circuit.duration == approx(90.)
         assert [gate.time_start for gate in circuit.gates] == \
-            approx([0., 20., 60.])
+               approx([0., 20., 60.])
 
         circuit = circuit + gate_q0
         assert circuit.time_start == 0.
         assert circuit.time_end == approx(90.)
         assert circuit.duration == approx(90.)
         assert [gate.time_start for gate in circuit.gates] == \
-            approx([0., 20., 60., 60.])
+               approx([0., 20., 60., 60.])
 
         circuit = gate_q1 + circuit
         assert circuit.time_start == 0.
         assert circuit.time_end == approx(100.)
         assert circuit.duration == approx(100.)
         assert [gate.time_start for gate in circuit.gates] == \
-            approx([0., 10., 30., 70., 70.])
+               approx([0., 10., 30., 70., 70.])
 
         circuit = circuit + (gate_q0 + gate_q1)
         assert circuit.time_start == 0.
         assert circuit.time_end == approx(130.)
         assert circuit.duration == approx(130.)
         assert [gate.time_start for gate in circuit.gates] == \
-            approx([0., 10., 30., 70., 70., 100., 100.])
+               approx([0., 10., 30., 70., 70., 100., 100.])
 
     def test_add_gate_and_delays(self):
         dim = 2
-<<<<<<< HEAD
 
         big_gate = Gate('A', dim, lambda: (ptm_rotate(0.), bases1q, bases1q), 600.)
         rot1 = Gate('D0', dim, lambda: (ptm_rotate(pi), bases1q, bases1q), 20., 290.)
@@ -408,39 +277,16 @@
         assert circuit1.time_end == approx(160.)
         assert circuit1.duration == approx(140.)
         assert [gate.time_start for gate in circuit1.gates] == approx([20., 140.])
-=======
-        big_gate = Gate('A', dim, lib.rotate_x(0.), 600.)
-        rotx1 = Gate('D0', dim, lib.rotate_x(pi), 20., 290.)
-        rotx2 = Gate('A', dim, lib.rotate_x(pi), 20., )
-
-        circuit1 = rotx2.shift(time_start=20.) + \
-            rotx2.shift(time_end=120.)
-        assert circuit1.time_start == 20.
-        assert circuit1.time_end == approx(160.)
-        assert circuit1.duration == approx(140.)
-        assert [gate.time_start for gate in circuit1.gates] == \
-            approx([20., 140.])
->>>>>>> 5c6594de
 
         circuit2 = big_gate + rot1
         assert circuit2.time_start == 0.
         assert circuit2.time_end == approx(600.)
         assert circuit2.duration == approx(600.)
-<<<<<<< HEAD
         assert [gate.time_start for gate in circuit2.gates] == approx([0., 290.])
-=======
-        assert [gate.time_start for gate in circuit2.gates] == \
-            approx([0., 290.])
->>>>>>> 5c6594de
 
         circuit = circuit1 + circuit2
         assert circuit.time_start == 20.
         assert circuit.time_end == approx(760.)
         assert circuit.duration == approx(740.)
-<<<<<<< HEAD
         assert [gate.time_start for gate in circuit.gates] == approx(
-            [20., 140., 160, 450.])
-=======
-        assert [gate.time_start for gate in circuit.gates] == \
-            approx([20., 140., 160, 450.])
->>>>>>> 5c6594de
+            [20., 140., 160, 450.])