# This file is part of quantumsim. (https://gitlab.com/quantumsim/quantumsim)
# (c) 2018 Quantumsim Authors
# Distributed under the GNU GPLv3. See LICENSE.txt or
# https://www.gnu.org/licenses/gpl.txt

import pytest
import numpy as np
from numpy import pi

import qs2.operations as op
from qs2.operations import common
from qs2.basis import basis
from qs2.state import State


class TestOperations:
<<<<<<< HEAD
    @pytest.mark.skip(reason='Not implemented yet')
=======
    @pytest.mark.xfail(reason='Not implemented yet.')
>>>>>>> df914367
    def test_algebra(self):
        s = State(3)
        rot_pi2 = op.rotate_y(0.5*pi)
        assert rot_pi2.n_qubits == 1

        rot_pi = rot_pi2 @ rot_pi2
        assert rot_pi.n_qubits == 1
        assert rot_pi == op.rotate_y(pi)

        rot_pi_alias = rot_pi.at(0) @ rot_pi.at(0)
        assert rot_pi == rot_pi_alias

        combined_rotation_2q = rot_pi2.at(0) @ rot_pi2.at(1)
        assert combined_rotation_2q.n_qubits == 2

        combined_rotation_3q = rot_pi2[0] @ rot_pi2[1] @ rot_pi2[2]
        the_same_rotation = combined_rotation_2q.at(0, 2) @ rot_pi2.at(1)
        assert combined_rotation_3q == the_same_rotation

        combined_rotation_3q(s)
        assert rot_pi2.n_qubits == 3
        assert np.allclose(s.probability(axis='x'), [(1, 0), (1, 0), (1, 0)])

<<<<<<< HEAD
    @pytest.mark.skip(reason='Not implemented yet')
=======
    @pytest.mark.xfail(reason='Not implemented yet.')
>>>>>>> df914367
    def test_rotate_z(self):
        s = State(3)

        rotate90 = op.rotate_z(0.5*np.pi)
        rotate90(s, 1)

        rotate180 = op.rotate_z(np.pi)
        rotate180(s, 2)

        assert np.allclose(s.probability(), [(1., 0.), (0.5, 0.5), (0., 1.)])
        assert np.allclose(s.probability(0, 1), [(1., 0.), (0.5, 0.5)])
        assert np.allclose(s.probability(2), [(0., 1.)])

        rotate90(s, 0)
        assert np.allclose(s.probability(0, axis='z'), [(0.5, 0.5)])

<<<<<<< HEAD
    @pytest.mark.skip(reason='Not implemented yet')
=======
    @pytest.mark.xfail(reason='Not implemented yet.')
>>>>>>> df914367
    def test_rotate_x(self):
        s = State(3)

        rotate90 = op.rotate_x(0.5*np.pi)
        rotate90(s, 1)

        rotate180 = op.rotate_x(np.pi)
        rotate180(s, 2)

        assert np.allclose(s.probability(axis='x'),
                           [(1., 0.), (0.5, 0.5), (0., 1.)])
        assert np.allclose(s.probability(0, 1, axis='x'),
                           [(1., 0.), (0.5, 0.5)])
        assert np.allclose(s.probability(2, axis='x'), [(0., 1.)])

        rotate90(s, 0)
        assert np.allclose(s.probability(0, axis='x'), [(0.5, 0.5)])

<<<<<<< HEAD
    @pytest.mark.skip(reason='Not implemented yet')
=======
    @pytest.mark.xfail(reason='Not implemented yet.')
>>>>>>> df914367
    def test_rotate_y(self):
        raise NotImplementedError()

    def test_kraus_to_ptm_qubit(self):
        p_damp = 0.5
        damp_kraus = np.array(
            [[[1, 0], [0, np.sqrt(1-p_damp)]], [[0, np.sqrt(p_damp)], [0, 0]]])
        qubit_basis = basis.gell_mann(2)
        ptm_damp = common.kraus_to_ptm(damp_kraus, qubit_basis)

        assert ptm_damp.shape == (4, 4)
        assert np.all(ptm_damp <= 1) and np.all(ptm_damp >= -1)

        expected_ptm = np.array([[1, 0, 0, 0],
                                 [0, np.sqrt(1-p_damp), 0, 0],
                                 [0, 0, np.sqrt(1-p_damp), 0],
                                 [p_damp, 0, 0, 1-p_damp]])

        assert np.allclose(ptm_damp, expected_ptm)

        cz_kraus = np.diag([1, 1, 1, -1])
        system_basis = qubit_basis * qubit_basis
        cz_ptm = common.kraus_to_ptm(cz_kraus, system_basis)

        assert cz_ptm.shape == (16, 16)
        assert np.all(cz_ptm.round(3) <= 1) and np.all(cz_ptm.round(3) >= -1)
        assert np.isclose(np.sum(cz_ptm[0, :]), 1)
        assert np.isclose(np.sum(cz_ptm[:, 0]), 1)

    def test_kraus_to_ptm_qutrits(self):
        cz_kraus = np.diag([1, 1, 1, 1, -1, 1, -1, 1, 1])
        qutrit_basis = basis.gell_mann(3)
        system_basis = qutrit_basis * qutrit_basis
        cz_ptm = common.kraus_to_ptm(cz_kraus, system_basis)

        assert cz_ptm.shape == (81, 81)
        assert np.all(cz_ptm.round(3) <= 1) and np.all(cz_ptm.round(3) >= -1)
        assert np.isclose(np.sum(cz_ptm[0, :]), 1)
        assert np.isclose(np.sum(cz_ptm[:, 0]), 1)

    def test_kraus_to_ptm_errors(self):
        qubit_basis = basis.gell_mann(2)
        cz_kraus = np.diag([1, 1, 1, -1])

        wrong_dim_kraus = np.random.random((4, 4, 2, 2))
        with pytest.raises(ValueError):
            _ = common.kraus_to_ptm(wrong_dim_kraus)
        not_sqr_kraus = np.random.random((4, 2, 3))
        with pytest.raises(ValueError):
            _ = common.kraus_to_ptm(not_sqr_kraus)
        basis_mismatch_kraus = np.random.random((9, 3, 3))
        with pytest.raises(ValueError):
            _ = common.kraus_to_ptm(
                basis_mismatch_kraus, qubit_basis)
        wrong_basis = basis.gell_mann(3)
        with pytest.raises(ValueError):
            _ = common.kraus_to_ptm(cz_kraus, wrong_basis)
        wrong_subdims = np.array([2, 2, 2])
        with pytest.raises(ValueError):
            _ = common.kraus_to_ptm(
                cz_kraus, subs_dim_hilbert=wrong_subdims)

    def test_ptm_to_choi(self):
        p_damp = 0.5
        qubit_basis = basis.gell_mann(2)
        ptm_damp = np.array([[1, 0, 0, 0],
                             [0, np.sqrt(1-p_damp), 0, 0],
                             [0, 0, np.sqrt(1-p_damp), 0],
                             [p_damp, 0, 0, 1-p_damp]])

        choi_damp = common.ptm_to_choi(ptm_damp, qubit_basis)

        assert choi_damp.shape == (4, 4)

        expected_choi = np.diag((1, 0, p_damp, p_damp))
        expected_choi[0, 3] = expected_choi[3, 0] = np.sqrt(p_damp)

        assert np.allclose(choi_damp, expected_choi)

    def test_ptm_to_choi_errors(self):
        not_sqr_ptm = np.random.random((4, 9))
        with pytest.raises(ValueError):
            _ = common.ptm_to_choi(not_sqr_ptm)
        wrong_dim_ptm = np.random.random((2, 4, 4))
        with pytest.raises(ValueError):
            _ = common.ptm_to_choi(wrong_dim_ptm)
        wrong_basis = basis.gell_mann(3)
        test_ptm = np.diag((1, 1, 1, 1))
        with pytest.raises(ValueError):
            _ = common.ptm_to_choi(test_ptm, wrong_basis)
        wrong_subs_dims = np.array([2, 2])
        with pytest.raises(ValueError):
            _ = common.ptm_to_choi(
                test_ptm, subs_dim_hilbert=wrong_subs_dims)

    def test_choi_to_kraus_qubits(self):
        p_damp = 0.5
        choi_damp = np.diag((1, 0, p_damp, p_damp))
        choi_damp[0, 3] = choi_damp[3, 0] = np.sqrt(p_damp)

        kraus_damp = common.choi_to_kraus(choi_damp)

        assert kraus_damp.shape == (4, 2, 2)

        expected_kraus = np.array(
            [[[1, 0], [0, np.sqrt(1-p_damp)]], [[0, np.sqrt(p_damp)], [0, 0]]])

        for expected_op in expected_kraus:
            assert expected_op.round(3) in kraus_damp.round(3)

    def test_choi_to_kraus_errors(self):
        not_sqr_choi = np.random.random((4, 9))
        with pytest.raises(ValueError):
            _ = common.choi_to_kraus(not_sqr_choi)
        wrong_dim_choi = np.random.random((2, 4, 4))
        with pytest.raises(ValueError):
            _ = common.choi_to_kraus(wrong_dim_choi)

    def test_ptm_to_kraus_qubits(self):
        p_damp = 0.5
        ptm_damp = np.array([[1, 0, 0, 0],
                             [0, np.sqrt(1-p_damp), 0, 0],
                             [0, 0, np.sqrt(1-p_damp), 0],
                             [p_damp, 0, 0, 1-p_damp]])

        kraus_damp = common.ptm_to_kraus(ptm_damp)

        assert kraus_damp.shape == (4, 2, 2)

        expected_kraus = np.array(
            [[[1, 0], [0, np.sqrt(1-p_damp)]], [[0, np.sqrt(p_damp)], [0, 0]]])

        for expected_op in expected_kraus:
            assert expected_op.round(3) in kraus_damp.round(3)

    def test_kraus_to_choi_qubits(self):
        p_damp = 0.5
        damp_kraus = np.array(
            [[[1, 0], [0, np.sqrt(1-p_damp)]], [[0, np.sqrt(p_damp)], [0, 0]]])

        choi_damp = common.kraus_to_choi(damp_kraus)

        assert choi_damp.shape == (4, 4)

        expected_choi = np.diag((1, 0, p_damp, p_damp))
        expected_choi[0, 3] = expected_choi[3, 0] = np.sqrt(p_damp)

        assert np.allclose(choi_damp, expected_choi)

    def test_kraus_to_choi_errors(self):
        wrong_dim_kraus = np.random.random((4, 4, 2, 2))
        with pytest.raises(ValueError):
            _ = common.kraus_to_choi(wrong_dim_kraus)
        not_sqr_kraus = np.random.random((4, 2, 3))
        with pytest.raises(ValueError):
            _ = common.kraus_to_choi(not_sqr_kraus)

    def test_convert_ptm_basis(self):
        p_damp = 0.5
        damp_kraus = np.array(
            [[[1, 0], [0, np.sqrt(1-p_damp)]],
             [[0, np.sqrt(p_damp)], [0, 0]]])
        gell_man_basis = basis.gell_mann(2)
        general_basis = basis.general(2)

        ptm_gell_man = common.kraus_to_ptm(damp_kraus, gell_man_basis)
        ptm_general = common.kraus_to_ptm(damp_kraus, general_basis)

        converted_ptm = common.convert_ptm_basis(
            ptm_gell_man, gell_man_basis, general_basis)

        assert np.allclose(ptm_general, converted_ptm)<|MERGE_RESOLUTION|>--- conflicted
+++ resolved
@@ -9,16 +9,12 @@
 
 import qs2.operations as op
 from qs2.operations import common
-from qs2.basis import basis
+from qs2 import bases
 from qs2.state import State
 
 
 class TestOperations:
-<<<<<<< HEAD
-    @pytest.mark.skip(reason='Not implemented yet')
-=======
-    @pytest.mark.xfail(reason='Not implemented yet.')
->>>>>>> df914367
+    @pytest.mark.skip(reason='Not implemented yet')
     def test_algebra(self):
         s = State(3)
         rot_pi2 = op.rotate_y(0.5*pi)
@@ -42,11 +38,7 @@
         assert rot_pi2.n_qubits == 3
         assert np.allclose(s.probability(axis='x'), [(1, 0), (1, 0), (1, 0)])
 
-<<<<<<< HEAD
-    @pytest.mark.skip(reason='Not implemented yet')
-=======
-    @pytest.mark.xfail(reason='Not implemented yet.')
->>>>>>> df914367
+    @pytest.mark.skip(reason='Not implemented yet')
     def test_rotate_z(self):
         s = State(3)
 
@@ -63,11 +55,7 @@
         rotate90(s, 0)
         assert np.allclose(s.probability(0, axis='z'), [(0.5, 0.5)])
 
-<<<<<<< HEAD
-    @pytest.mark.skip(reason='Not implemented yet')
-=======
-    @pytest.mark.xfail(reason='Not implemented yet.')
->>>>>>> df914367
+    @pytest.mark.skip(reason='Not implemented yet')
     def test_rotate_x(self):
         s = State(3)
 
@@ -86,11 +74,7 @@
         rotate90(s, 0)
         assert np.allclose(s.probability(0, axis='x'), [(0.5, 0.5)])
 
-<<<<<<< HEAD
-    @pytest.mark.skip(reason='Not implemented yet')
-=======
-    @pytest.mark.xfail(reason='Not implemented yet.')
->>>>>>> df914367
+    @pytest.mark.skip(reason='Not implemented yet')
     def test_rotate_y(self):
         raise NotImplementedError()
 
@@ -98,7 +82,7 @@
         p_damp = 0.5
         damp_kraus = np.array(
             [[[1, 0], [0, np.sqrt(1-p_damp)]], [[0, np.sqrt(p_damp)], [0, 0]]])
-        qubit_basis = basis.gell_mann(2)
+        qubit_basis = bases.gell_mann(2)
         ptm_damp = common.kraus_to_ptm(damp_kraus, qubit_basis)
 
         assert ptm_damp.shape == (4, 4)
@@ -122,7 +106,7 @@
 
     def test_kraus_to_ptm_qutrits(self):
         cz_kraus = np.diag([1, 1, 1, 1, -1, 1, -1, 1, 1])
-        qutrit_basis = basis.gell_mann(3)
+        qutrit_basis = bases.gell_mann(3)
         system_basis = qutrit_basis * qutrit_basis
         cz_ptm = common.kraus_to_ptm(cz_kraus, system_basis)
 
@@ -132,7 +116,7 @@
         assert np.isclose(np.sum(cz_ptm[:, 0]), 1)
 
     def test_kraus_to_ptm_errors(self):
-        qubit_basis = basis.gell_mann(2)
+        qubit_basis = bases.gell_mann(2)
         cz_kraus = np.diag([1, 1, 1, -1])
 
         wrong_dim_kraus = np.random.random((4, 4, 2, 2))
@@ -145,7 +129,7 @@
         with pytest.raises(ValueError):
             _ = common.kraus_to_ptm(
                 basis_mismatch_kraus, qubit_basis)
-        wrong_basis = basis.gell_mann(3)
+        wrong_basis = bases.gell_mann(3)
         with pytest.raises(ValueError):
             _ = common.kraus_to_ptm(cz_kraus, wrong_basis)
         wrong_subdims = np.array([2, 2, 2])
@@ -155,7 +139,7 @@
 
     def test_ptm_to_choi(self):
         p_damp = 0.5
-        qubit_basis = basis.gell_mann(2)
+        qubit_basis = bases.gell_mann(2)
         ptm_damp = np.array([[1, 0, 0, 0],
                              [0, np.sqrt(1-p_damp), 0, 0],
                              [0, 0, np.sqrt(1-p_damp), 0],
@@ -177,7 +161,7 @@
         wrong_dim_ptm = np.random.random((2, 4, 4))
         with pytest.raises(ValueError):
             _ = common.ptm_to_choi(wrong_dim_ptm)
-        wrong_basis = basis.gell_mann(3)
+        wrong_basis = bases.gell_mann(3)
         test_ptm = np.diag((1, 1, 1, 1))
         with pytest.raises(ValueError):
             _ = common.ptm_to_choi(test_ptm, wrong_basis)
@@ -253,8 +237,8 @@
         damp_kraus = np.array(
             [[[1, 0], [0, np.sqrt(1-p_damp)]],
              [[0, np.sqrt(p_damp)], [0, 0]]])
-        gell_man_basis = basis.gell_mann(2)
-        general_basis = basis.general(2)
+        gell_man_basis = bases.gell_mann(2)
+        general_basis = bases.general(2)
 
         ptm_gell_man = common.kraus_to_ptm(damp_kraus, gell_man_basis)
         ptm_general = common.kraus_to_ptm(damp_kraus, general_basis)
